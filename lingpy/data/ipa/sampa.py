# *-* coding: utf-8 *-*
"""
The regular expression used in the sampa2unicode-converter  is taken from an
algorithm for the conversion of XSAMPA to IPA (Unicode) by Peter
Kleiweg <http://www.let.rug.nl/~kleiweg/L04/devel/python/xsampa.html>.
@author: Peter Kleiweg
@date: 2007/07/19
"""
from __future__ import print_function, division, unicode_literals
import re
import sys
import codecs

from lingpy.util import data_path


# data for sampa2ipa (Peter Kleiwegs implementation)
xsdata = []
_xsKeys = [' ']
xs = {' ': ' '}

for line in codecs.open(data_path('ipa', 'sampa.csv'), 'r', 'utf-8'):
    line = line.strip('\n').strip('\r')
    if line and not line.startswith('#'):
<<<<<<< HEAD
        key,val = line.split('\t')
        if key in xs and xs[key] != val:
            raise ValueError("Keys encode too many values.")
=======
        key, val = line.split('\t')
        try:
            assert key not in xs
        except:
            sys.stderr.write(key + '\n')
            sys.stderr.flush()
>>>>>>> 721afa4e
        _xsKeys.append(key)
        xs[key] = eval('"""' + val + '"""')

_kk = []
for _k in _xsKeys:
    _kk.append(re.escape(_k))
_kk.sort(reverse=True)  # long before short
_xsPat = '|'.join(_kk)
reXS = re.compile('(' + _xsPat + ')|(.)')<|MERGE_RESOLUTION|>--- conflicted
+++ resolved
@@ -22,18 +22,9 @@
 for line in codecs.open(data_path('ipa', 'sampa.csv'), 'r', 'utf-8'):
     line = line.strip('\n').strip('\r')
     if line and not line.startswith('#'):
-<<<<<<< HEAD
         key,val = line.split('\t')
         if key in xs and xs[key] != val:
             raise ValueError("Keys encode too many values.")
-=======
-        key, val = line.split('\t')
-        try:
-            assert key not in xs
-        except:
-            sys.stderr.write(key + '\n')
-            sys.stderr.flush()
->>>>>>> 721afa4e
         _xsKeys.append(key)
         xs[key] = eval('"""' + val + '"""')
 
