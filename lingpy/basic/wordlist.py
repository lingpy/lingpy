# author   : Johann-Mattis List
# email    : mattis.list@gmail.com
# created  : 2013-03-14 00:21
# modified : 2013-07-09 18:34
"""
This module provides a basic class for the handling of word lists.
"""

__author__="Johann-Mattis List, Steven Moran"
__date__="2013-07-09"

import os
from datetime import date,datetime
import numpy as np
import pickle

# basic lingpy imports
from ..read.csv import read_qlc
from ..convert import *
from ..check.messages import FileWriteMessage
try:
    from ..algorithm.cython import cluster
    from ..algorithm.cython import misc
except:
    from ..algorithm.cython import _cluster as cluster
    from ..algorithm.cython import _misc as misc

# import ortho-parser
from ..sequence.orthography import OrthographyParser
from ..sequence.orthography import GraphemeParser

class Wordlist(object):
    """
    Basic class for the handling of multilingual word lists.

    Parameters
    ----------
    filename : { string dict }
        The input file that contains the data. Otherwise a dictionary with
        consecutive integers as keys and lists as values with the key 0
        specifying the header.

    row : str (default = "concept")
        A string indicating the name of the row that shall be taken as the
        basis for the tabular representation of the word list.
    
    col : str (default = "doculect")
        A string indicating the name of the column that shall be taken as the
        basis for the tabular representation of the word list.
    
    conf : string (default='')
        A string defining the path to the configuration file. 

    Notes
    -----
    A word list is created from a dictionary containing the data. Two keywords
    (row and col) define, which of the dimensions of the original data should
    be used as row and as column of the tabular display. A configuration file
    can be used to change basic names and aliases for the data being used, and
    the classes (data types) of the entries.

    A couple of methods is provided along with the word list class in order to
    access the multi-dimensional input data. The main idea is to provide an
    easy way to access two-dimensional slices of the data by specifying which
    entry type should be returned. Thus, if a word list consists not only of
    simple orthographical entries but also of IPA encoded phonetic
    transcriptions, both the orthographical source and the IPA transcriptions
    can be easily accessed as two separate two-dimensional lists.
    
    """

    def __init__(
            self,
            filename,
            row = 'concept',
            col = 'doculect',
            conf = ''
            ):

        # set the loaded var
        loaded = False

        # check for existing cache-directory
        if os.path.isdir('__lingpy__'):
            path = '__lingpy__/'+filename.replace('.csv','.bin')
            if os.path.isfile(path):
                # open the infile
                infile = open(path,'rb')

                # load the dictionary
                d = pickle.load(infile)

                # close the infile
                infile.close()

                # set the attributes
                for key,val in d.items():
                    setattr(self,key,val)
                
                # reset the class attribute
                self._class = dict([(key,eval(value)) for key,value in
                    self._class_string.items()])
                
                loaded = True
            else:
                loaded = False
        if not loaded:
            self._init_first(filename,row,col,conf)

    def _init_first(
            self,
            filename,
            row,
            col,
            conf
            ):

        # try to load the data
        internal_import = False
        try:
            input_data = read_qlc(filename)
            self.filename = filename.replace('.csv','')
        except:
            if type(filename) == dict:
                input_data = filename
                self.filename = 'lingpy-{0}'.format(str(date.today()))
            # if it's a wordlist object, add its basic parameters
            elif hasattr(filename,'_data') and hasattr(filename,'_meta'):
                input_data = dict(filename._data.items())
                input_data.update(filename._meta.items())
                input_data[0] = [a for a,b in sorted(
                    filename.header.items(),
                    key = lambda x:x[1],
                    reverse = False
                    )]
                internal_import = True
                self.filename = 'lingpy-{0}'.format(str(date.today()))
            else:
                if not os.path.isfile(filename):
                    raise IOError(
                            "[i] Input file does not exist."
                            )
                else:
                    raise ValueError('[i] Could not parse the input file.')

        # load the configuration file
        if not conf:
            conf = os.path.split(
                    os.path.dirname(
                        os.path.abspath(
                            __file__
                            )
                        )
                    )[0] + '/data/conf/wordlist.rc'

        # read the file defined by its path in conf
        tmp = [line.strip('\n\r').split('\t') for line in open(conf) if not
                line.startswith('#') and line.strip('\n\r')]
        
        # define two attributes, _alias, and _class which store the aliases and
        # the datatypes (classes) of the given entries
        self._alias,self._class,self._class_string,self._alias2 = {},{},{},{}
        for name,cls,alias in tmp:
            
            # make sure the name itself is there
            self._alias[name.lower()] = name
            self._alias[name.upper()] = name

            self._class[name.lower()] = eval(cls)
            self._class[name.upper()] = eval(cls)

            self._class_string[name.lower()] = cls
            self._class_string[name.upper()] = cls

            # add the aliases
            for a in alias.split(','):
                self._alias[a.lower()] = name
                self._alias[a.upper()] = name
                self._class[a.lower()] = eval(cls)
                self._class[a.upper()] = eval(cls)
                self._class_string[a.lower()] = cls
                self._class_string[a.upper()] = cls

            self._alias2[name] = sorted(set(alias.split(','))) + [name]

        # append the names in data[0] to self.conf to make sure that all data
        # is covered, even the types which are not specifically defined in the
        # conf file. the datatype defaults here to "str"
        for name in input_data[0]:
            if name.lower() not in self._alias:
                self._alias[name.lower()] = name.lower()
                self._class[name.lower()] = str
            if name.upper() not in self._alias:
                self._alias[name.upper()] = name.lower()
                self._class[name.upper()] = str

        # add emtpy alias for empty strings XXX why was that? I can't remember
        # why this was important XXX
        self._alias[''] = ''
        
        # retrieve basic types for rows and columns from the word list
        try:
            rowIdx = [i for i in range(len(input_data[0])) if \
                    self._alias[input_data[0][i]] == row][0]
            colIdx = [i for i in range(len(input_data[0])) if \
                    self._alias[input_data[0][i]] == col][0]
        except:
            raise ValueError("[!] Could not find row and col in configuration or input file!")
        
        basic_rows = sorted(
                set(
                    [input_data[k][rowIdx] for k in input_data if k != 0 and type(k) == int]
                    ),
                key = lambda x: x.lower()
                )
        basic_cols = sorted(
                set(
                    [input_data[k][colIdx] for k in input_data if k != 0 and type(k) == int]
                    ),
                key = lambda x: x.lower()
                )
        
        # define rows and cols as attributes of the word list
        self.rows = basic_rows
        self.cols = basic_cols

        # define height and width of the word list
        self.height = len(self.rows)
        self.width = len(self.cols)
        
        # row and column index point to the place where the data of the main
        # items is stored in the original dictionary
        self._rowIdx = rowIdx
        self._colIdx = colIdx
        self._row_name = self._alias[row]
        self._col_name = self._alias[col]

        # create a basic array which assigns ids for the entries in a starling
        # manner. 

        # first, find out, how many items (== synonyms) are there maximally for
        # each row
        tmp_dict = {}
        for key,value in [(k,v) for k,v in input_data.items() if k != 0 and type(k) == int]:
            try:
                tmp_dict[value[rowIdx]][value[colIdx]] += [key]
            except KeyError:
                try:
                    tmp_dict[value[rowIdx]][value[colIdx]] = [key]
                except KeyError:
                    tmp_dict[value[rowIdx]] = {}
                    tmp_dict[value[rowIdx]][value[colIdx]] = [key]
        
        # assign the values as _dict-attribute to the dictionary
        self._dict = tmp_dict

        # create the array by counting the maximal number of occurrences, store
        # the row names separately in a dictionary
        tmp_list = []
        row_dict = {}
        
        count = 0
        for k,d in self._dict.items():

            row_dict[k] = []

            # get maximal amount of "synonyms"
            m = max(
                    [len(x) for x in d.values()]
                    )

            for i in range(m):
                tmp = []
                for j in range(self.width):
                    try:
                        tmp.append(
                                d[self.cols[j]][i]
                                )
                    except:
                        tmp.append(0)
                row_dict[k] += [count]
                count += 1
                tmp_list += [tmp]

        # create the array 
        self._array = np.array(tmp_list)
        self._idx = row_dict
        
        # the header stores the indices of the data in the original data
        # dictionary
        self.header = dict(
                zip(
                    [self._alias[x] for x in input_data[0]],
                    range(len(input_data[0]))
                    )
                )

        # now create a specific header which has all aliases
        self._header = dict([(k,v) for k,v in self.header.items()])
        
        # assign all aliases to the header
        for alias in self._alias:
            try:
                idx = self._header[self._alias[alias]]
                self._header[alias] = idx
            except:
                pass
        
        # assign the data as attribute to the word list class
        self._data = dict([(k,v) for k,v in input_data.items() if k != 0 and type(k) == int])

        # iterate over self._data and change the values according to the
        # functions (only needed when reading from file)
        if not internal_import:
            heads = sorted(self._header.items(),key=lambda x:x[1])
            for key in self._data:
                check = []
                for head,i in heads:
                    if i not in check:
                        self._data[key][i] = self._class[head](self._data[key][i])
                        check.append(i)

        # define a cache dictionary for stored data for quick access
        self._cache = {}

        # create entry attribute of the wordlist
        self.entries = sorted(set([b.lower() for a,b in self._alias.items() if b]))
                       
        # assign meta-data
        self._meta = {}
        for key in [k for k in input_data if type(k) != int]:
            self._meta[key] = input_data[key]

        # check for taxa in meta
        if 'taxa' not in self._meta:
            self._meta['taxa'] = self.taxa

    def __getitem__(self,idx):
        """
        Method allows quick access to the data by passing the integer key.
        """
        try:
            return self._cache[idx]
        except:
            try:
                # return full data entry as list
                out = self._data[idx]
                self._cache[idx] = out
                return out
            except:
                try:
                    # return data entry with specified key word
                    out = self._data[idx[0]][self._header[self._alias[idx[1]]]]
                    self._cache[idx] = out
                    return out
                except:
                    try:
                        out = self._meta[idx]
                        self._cache[idx] = out
                        return out
                    except:
                        pass

    def __len__(self):
        """
        Length of a Wordlist is the number of counterparts.
        """
        return len(self._data)

    def __getattr__(
            self,
            attr
            ):
        """
        Define how attributes are overloaded.
        """
        try:
            # get the right name
            nattr = self._alias[attr]

            if nattr == self._row_name:
                return self.rows
            elif nattr == self._col_name:
                return self.cols
            elif nattr in self._header:
                return self.get_entries(nattr)
            else:
                raise AttributeError("%r object has no attribute %r" %
                        (self.__class__,attr))
        except:
            try:
                return self._meta[attr]
            except:
                raise AttributeError("%r object has no attribute %r" %
                        (self.__class__,attr))

    def __iter__(self):
        """
        Iteration is overloaded by iterating over all keys in the basic data.
        """

        return iter([key for key in self._data.keys()])

    def _clean_cache(self):

        """
        Function cleans the cache.
        """
        del self._cache
        self._cache = {}

    def _pickle(self):
        """
        Store the current data in a pickled object.
        """
        if not os.path.isdir('__lingpy__'):
            os.mkdir('__lingpy__')
        path = '__lingpy__/'+self.filename+'.bin'
        out = open(path,'wb')
        d = {}
        for key,value in self.__dict__.items():
            if key not in  [
                    '_class',
                    ]:
                d[key] = value
        d['__date__'] = str(datetime.today())
        pickle.dump(d,out)
        out.close()

    def pickle(self):
        """
        Store a dump of the data in a binary file.

        Notes
        -----
        The function creates a folder ``__lingpy__`` on your system containing a
        binary file called ``FILENAME.bin`` with ``FILENAME`` corresponding to
        the name of the original CSV-file. Instantiating the same
        :py:class:`~lingpy.basic.wordlist.Wordlist` instance again will first
        check for already compiled binary files and, if they are there, load
        them instead of the CSV-file.
        """

        self._pickle()

    def get_dict(
            self,
            col = '',
            row = '',
            entry = '',
            **keywords
            ):
        """
        Function returns dictionaries of the cells matched by the indices.

        Parameters
        ----------
        col : string (default='')
            The column index evaluated by the method. It should contain one of the
            values in the row of the
            :py:class:`~lingpy.basic.wordlist.Wordlist` instance, usually a
            taxon (language) name.
        
        row : string (default='')
            The row index evaluated by the method. It should contain one of the
            values in the row of the
            :py:class:`~lingpy.basic.wordlist.Wordlist` instance, usually a
            taxon (language) name.
        
        entry : string (default = '')
            The index for the entry evaluated by the method. It can be used to specify
            the datatype of the rows or columns selected. As a default, the
            indices of the entries are returned.

        Returns
        -------
        entries : dict
            A dictionary of keys and values specifying the selected part of the
            data. Typically, this can be a dictionary of a given language with
            keys for the concept and values as specified in the "entry"
            keyword.

        Notes
        -----
        The 'col' and 'row' keywords in the function are all aliased according
        to the description in the ``wordlist.rc`` file. Thus, instead of
        using these attributes, the aliases can also be taken. For selecting a
        language, one may type something like::

            >>> Wordlist.get_dict(language='LANGUAGE')
        
        and for the selection of a concept, one may type something like::

            >>> Wordlist.get_dict(concept='CONCEPT')    
        
        See the examples below for details.

        Examples
        --------
        Load the ``harry_potter.csv`` file::
            
            >>> wl = Wordlist('harry_potter.csv')

        Select all IPA-entries for the language "German"::
        
            >>> wl.get_dict(language='German',entry='ipa')
            {'Harry': ['haralt'], 'hand': ['hant'], 'leg': ['bain']}
        
        Select all words (orthographical representation) for the concept
        "Harry"::
        
            >>> wl.get_dict(concept="Harry",entry="words")
            {'English': ['hæri'], 'German': ['haralt'], 'Russian': ['gari'], 'Ukrainian': ['gari']}
            
        Note that the values of the dictionary that is returned are always
        lists, since it is possible that the original file contains synonyms
        (multiple words corresponding to the same concept).

        See also
        --------
        Wordlist.get_list
        Wordlist.add_entries

        """
        
        if row and not col:
            try:
                return self._cache[row,entry]
            except:
                pass

            if row not in self.rows:
                print("[!] The row you selected is not available!")
            else:
                data = self._dict[row]
                if not entry:
                    entries = data
                else:
                    entries = {}
                    idx = self._header[entry]

                    for key,value in data.items():
                        entries[key] = [self[i][idx] for i in value]
                
                self._cache[row,entry] = entries
                return entries

        if col and not row:
            try:
                return self._cache[col,entry]
            except:
                pass

            if col not in self.cols:
                print("[!] The column you selected is not available!")
            else:
                data = {}
                for i,j in  [(self[i][self._rowIdx],i) for 
                        i in self._array[:,self.cols.index(col)] if i != 0]:
                    try:
                        data[i] += [j]
                    except:
                        data[i] = [j]

                if not entry:
                    entries = data
                else:
                    entries = {}
                    idx = self._header[entry]

                    for key,value in data.items():
                        entries[key] = [self[i][idx] for i in value]
                
                self._cache[col,entry] = entries
                
                return entries
    
        elif row and col:
            print("[!] You should specify only a value for row or for col!")
        else:
            for key in [k for k in keywords if k in self._alias]:
                if self._alias[key] == self._col_name:
                    entries = self.get_dict(
                            col = keywords[key],
                            entry = entry,
                            )
                    self._cache[col,entry] = entries
                    return entries

                elif self._alias[key] == self._row_name:
                    entries = self.get_dict(
                            row = keywords[key],
                            entry = entry
                            )
                    self._cache[col,entry] = entries
                    return entries


            print("[!] Neither rows nor columns are selected!")

    def get_list(
            self,
            row='',
            col='',
            entry='',
            flat=False,
            **keywords
            ):
        """
        Function returns lists of rows and columns specified by their name.

        Parameters
        ----------
        row: string (default = '')
            The row name whose entries are selected from the data.

        col : string (default = '')
            The column name whose entries are selected from the data.
        
        entry: string (default = '')
            The entry-type which is selected from the data.

        flat : bool (default = False)
            Specify whether the returned list should be one- or
            two-dimensional, or whether it should contain gaps or not.

        Returns
        -------
        data : list
            A list representing the selected part of the
            data.


        Notes
        -----
        The 'col' and 'row' keywords in the function are all aliased according
        to the description in the ``wordlist.rc`` file. Thus, instead of
        using these attributes, the aliases can also be taken. For selecting a
        language, one may type something like::

            >>> Wordlist.get_list(language='LANGUAGE')
        
        and for the selection of a concept, one may type something like::

            >>> Wordlist.get_list(concept='CONCEPT')    
        
        See the examples below for details.
        
        Examples
        --------
        Load the ``harry_potter.csv`` file::
            
            >>> wl = Wordlist('harry_potter.csv')

        Select all IPA-entries for the language "German"::
        
            >>> wl.get_list(language='German',entry='ipa'
            ['bain', 'hant', 'haralt']

        Note that this function returns 0 for missing values (concepts that
        don't have a word in the given language). If one wants to avoid this,
        the 'flat' keyword should be set to c{True}.
        
        Select all words (orthographical representation) for the concept
        "Harry"::
        
            >>> wl.get_list(concept="Harry",entry="words")
            [['hæri', 'haralt', 'gari', 'gari']]            
        
        Note that the values of the list that is returned are always
        two-dimensional
        lists, since it is possible that the original file contains synonyms
        (multiple words corresponding to the same concept). If one wants to
        have a flat representation of the entries, the 'flat' keyword should be
        set to c{True}::

            >>> wl.get_list(concept="Harry",entry="words",flat=True)
            ['hæri', 'haralt', 'gari', 'gari']
            
        See also
        --------
        Wordlist.get_list
        Wordlist.add_entries

        """
        # if row is chosen
        if row and not col:
            # first try to return what's in the cache
            try:
                return self._cache[row,entry,flat]
            except:
                pass

            # otherwise, start searching
            if row not in self.rows:
                print("[!] The row you selected is not available.")
            else:
                # first, get the row ids
                data = self._array[self._idx[row]]

                # if only row is chosen, return the ids
                if not entry:

                    # check for flat representation
                    if flat:
                        entries = [i for i in data.flatten() if i != 0]
                    else:
                        entries = data.tolist()

                # if row and entry-type is chosen, return the entry-type
                else:
                    # get the index for the entry in the data dictionary
                    idx = self._header[entry]
                    
                    if flat:
                        # get the entries
                        entries = [self[i][idx] for i in 
                                data.flatten() if i != 0]
                    else:
                        # get the entries
                        entries = data.tolist()
                        for i,line in enumerate(data):
                            for j,cell in enumerate(line):
                                if cell != 0:
                                    entries[i][j] = self[cell][idx]
                    
                # append entries to cache
                self._cache[row,entry,flat] = entries

                return entries

        # if column is chosen
        elif col and not row:
            # try to return the cache
            try:
                return self._cache[col,entry,flat]
            except:
                pass

            if col not in self.cols:
                print("[!] The column you selected is not available!")
                return
            else:
                data = self._array[:,self.cols.index(col)]
                
                if not entry:
                    if flat:
                        entries = [i for i in data if i != 0]
                    else:
                        entries = data.tolist()
                else:
                    idx = self._header[entry]

                    if flat:
                        entries = [self[i][idx] for i in data if i != 0]

                    else:
                        entries = []
                        for i in data:
                            if i != 0:
                                entries.append(self[i][idx])
                            else:
                                entries.append(0)
            
            self._cache[col,entry,flat] = entries
            
            return entries
        
        elif row and col:
            print("[!] You should specify only a value for row or for col!")
        else:
            for key in [k for k in keywords if k in self._alias]:
                if self._alias[key] == self._col_name:
                    entries = self.get_list(
                            col = keywords[key],
                            entry = entry,
                            flat = flat
                            )
                    self._cache[col,entry,flat] = entries
                    return entries

                elif self._alias[key] == self._row_name:
                    entries = self.get_list(
                            row = keywords[key],
                            entry = entry,
                            flat = flat
                            )
                    self._cache[col,entry,flat] = entries
                    return entries

            print("[!] Neither rows nor columns are selected!")
            return 
    
    def get_entries(
            self,
            entry
            ):
        """
        Return all entries matching the given entry-type as a two-dimensional list.

        Parameters
        ----------
        entry : string
            The entry-type of the data that shall be returned in tabular
            format.

        """

        try:
            return self._cache[self._alias[entry]]
        except:
            pass

        if entry in self._header:
            
            # get the index
            idx = self._header[entry]

            entries = []

            for row in self._array:
                tmp = [0 for i in row]
                for i,cell in enumerate(row):
                    if cell != 0:
                        tmp[i] = self[cell][idx]
                entries.append(tmp)

            # add entries to cache
            self._cache[self._alias[entry]] = entries

            return entries

    def add_entries(
            self,
            entry,
            source,
            function,
            override = False,
            **keywords
            ):
        """
        Add new entry-types to the word list by modifying given ones.

        Parameters
        ----------
        entry : string
            A string specifying the name of the new entry-type to be added to the
            word list.

        source : string
            A string specifying the basic entry-type that shall be modified. If
            multiple entry-types shall be used to create a new entry, they
            should be passed in a simple string separated by a comma.

        function : function
            A function which is used to convert the source into the target
            value.

        keywords : {dict}
            A dictionary of keywords that are passed as parameters to the
            function.

        Notes
        -----
        This method can be used to add new entry-types to the data by
        converting given ones. There are a lot of possibilities for adding new
        entries, but the most basic procedure is to use an existing entry-type
        and to modify it with help of a function.

        """
        # check for emtpy entries etc.
        if not entry:
            print("[i] Entry was not properly specified!")
            return
        
        # check for override stuff, this causes otherwise an error message
        if entry not in self.header and override:
            return self.add_entries(entry,source,function,override=False)

        # check whether the stuff is already there
        if entry in self._header and not override:
            print(
                    "[?] Datatype <{entry}> has already been produced, ".format(entry=entry),
                    end = ''
                    )
            answer = input("do you want to override? (y/n) ")
            if answer.lower() in ['y','yes','j']:
                keywords['override'] = True
                self.add_entries(entry,source,function,**keywords)
            else:
                print("[i] ...aborting...")
                return
        elif not override:

            # get the new index into the header
            # add a new alias if this is not specified
            if entry.lower() not in self._alias2:
                self._alias2[entry.lower()] = [entry.lower(),entry.upper()]
                self._alias[entry.lower()] = entry.lower()
                self._alias[entry.upper()] = entry.lower()

            # get the true value
            name = self._alias[entry.lower()]

            # get the new index
            newIdx = max(self._header.values()) + 1
            
            # change the aliassed header for each entry in alias2
            for a in self._alias2[name]:
                self._header[a] = newIdx

            self.header[name] = self._header[name]

            # modify the entries attribute
            self.entries = sorted(set(self.entries + [entry]))
            
            # check for multiple entries (separated by comma)
            if ',' in source:
                sources = source.split(',')
                idxs = [self._header[s] for s in sources]

                # iterate over the data and create the new entry
                for key in self:

                    # get the id line
                    s = self[key]

                    # transform according to the function
                    t = function(s,idxs)

                    # add the stuff to the dictionary
                    self[key].append(t)

            # if the source is a dictionary, this dictionary will be directly added to the
            # original data-storage of the wordlist
            elif type(source) == dict:
                
                for key in self:
                    s = source[key]
                    t = function(s)
                    self[key].append(t)
            
            else:
                # get the index of the source in self
                idx = self._header[source]            

                # iterate over the data and create the new entry
                for key in self:
                    
                    # get the source
                    s = self[key][idx]

                    # transform s
                    t = function(s,**keywords)

                    # add
                    self[key].append(t)
        
        elif override:

            # get the index that shall be replaced
            rIdx = self._header[entry.lower()]
            
            # check for multiple entries (separated by comma)
            if ',' in source:
                sources = source.split(',')
                idxs = [self._header[s] for s in sources]

                # iterate over the data and create the new entry
                for key in self:

                    # get the id line
                    s = self[key]

                    # transform according to the function
                    t = function(s,idxs)

                    # add the stuff to the dictionary
                    self[key][rIdx] = t

            # if the source is a dictionary, this dictionary will be directly added to the
            # original data-storage of the wordlist
            elif type(source) == dict:
                
                for key in self:
                    s = source[key]
                    t = function(s)
                    self[key][rIdx] = t

            else:
                # get the index of the source in self
                idx = self._header[source]            

                # iterate over the data and create the new entry
                for key in self:
                    
                    # get the source
                    s = self[key][idx]

                    # transform s
                    t = function(s,**keywords)

                    # add
                    self[key][rIdx] = t

        # clear the cache
        self._clean_cache()
    
    def get_etymdict(
            self,
            ref = "cogid",
            entry = '',
            loans = False
            ):
        """
        Return an etymological dictionary representation of the word list.

        Parameters
        ----------
        ref : string (default = "cogid")
            The reference entry which is used to store the cognate ids.

        entry : string (default = '')
            The entry-type which shall be selected.

        Returns
        -------
        etym_dict : dict
            An etymological dictionary representation of the data.

        Notes
        -----
        In contrast to the word-list representation of the data, an
        etymological dictionary representation sorts the counterparts according to
        the cognate sets of which they are reflexes. 

        """
        
        # make an alias for the reference
        ref = (self._alias[ref],loans)

        # check in the cache
        try:
            return self._cache[ref,entry]
        except:
            pass

        # create an etymdict object
        try:
            self._etym_dict[ref]
        except:
            try:
                self._etym_dict
                self._etym_dict[ref] = {}
            except:
                self._etym_dict = {ref:{}}
            
            # get the index for the cognate id 
            cogIdx = self._header[ref[0]]
            
            # iterate over all data
            if not loans:
                for key in self:
                    cogid = self[key][cogIdx]
                    colIdx = self.cols.index(self[key][self._colIdx])

                    # assign new line if cogid is missing
                    if cogid not in self._etym_dict[ref]:
                        self._etym_dict[ref][cogid] = [0 for i in range(self.width)]
                    
                    # assign the values for the current session
                    try:
                        self._etym_dict[ref][cogid][colIdx] += [key]
                    except:
                        self._etym_dict[ref][cogid][colIdx] = [key]
            else:
                for key in self:
                    cogid = abs(self[key][cogIdx])
                    colIdx = self.cols.index(self[key][self._colIdx])

                    # assign new line if cogid is missing
                    if cogid not in self._etym_dict[ref]:
                        self._etym_dict[ref][cogid] = [0 for i in range(self.width)]
                    
                    # assign the values for the current session
                    try:
                        self._etym_dict[ref][cogid][colIdx] += [key]
                    except:
                        self._etym_dict[ref][cogid][colIdx] = [key]
        
        if entry:
            # create the output
            etym_dict = {}

            # get the index of the header
            idx = self._header[entry]

            # retrieve the values 
            for key,values in self._etym_dict[ref].items():
                etym_dict[key] = []
                for value in values:
                    if value != 0:
                        etym_dict[key].append(
                                [self[v][idx] for v in value]
                                )
                    else:
                        etym_dict[key].append(0)
        else:
            etym_dict = self._etym_dict[ref]
        
        # add the stuff to the cache
        self._cache[ref,entry] = etym_dict

        return etym_dict

    def get_paps(
            self,
            ref = 'cogid',
            entry = 'concept',
            missing = 0,
            ):
        """
        Function returns a list of present-absent-patterns of a given word list.

        Parameters
        ----------
        ref : string (default = "cogid")
            The reference entry which is used to store the cognate ids.
        entry : string (default = "concept")
            The field which is used to check for missing data.
        missing : string,int (default = 0)
            The marker for missing items.
        """
         
        try:
            return self._cache['#paps#'+str(missing)+'#',ref]
        except:
            pass
        
        etym_dict = self.get_etymdict(ref=ref,entry=entry)            

        # create dictionary for paps
        paps = {}

        # create dictionary that stores missing data
        missed = {}

        # retrieve the values
        for key,values in etym_dict.items():
            paps[key] = []

            # check for missing data
            meanings = set()
            for value in values:
                if value:
                    for v in value:
                        meanings.add(v)
            if len(meanings) == 1:
                meaning = meanings.pop()

                if meaning not in missed:
                    
                    # get the list in the wordlist of self
                    tmp = np.array(self.get_list(row=meaning))
                    
                    # get the sum of the list
                    tmp = sum(tmp)
                    
                    # get all languages which are zero
                    gaps = [i for i in range(self.width) if not tmp[i]]

                    # append gaps to missing
                    missed[meaning] = gaps
            else:
                meaning = False

            for i,value in enumerate(values):
                if value:
                    paps[key].append(1)
                else:
                    if meaning:
                        if i in missed[meaning]:
                            paps[key].append(missing)
                        else:
                            paps[key].append(0)
                    else:
                        paps[key].append(1)
        
        self._cache['#paps#'+str(missing)+'#',ref] = paps
        
        return paps

    def calculate(
            self,
            data,
            taxa = 'taxa',
            concepts = 'concepts',
            ref = 'cogid',
            threshold = 0.6,
            verbose = False,
            **keywords
            ):
        """
        Function calculates specific data.

        Parameters
        ----------
        data : str
            The type of data that shall be calculated.

        """
        if 'cognates' in keywords:
            print("[!] Warning, using the 'cognates' keyword is deprecated, use 'ref' instead.")
            ref = keywords['cognates']

        # XXX take care of keywords XXX
        if data in ['distances','dst']:
            self._meta['distances'] = wl2dst(self,taxa,concepts,ref)
        elif data in ['tre','nwk','tree']:
            if 'distances' not in self._meta:
                self.calculate('distances',taxa,concepts,ref)
            if 'distances' not in keywords:
                keywords['distances'] = False
            if 'tree_calc' not in keywords:
                keywords['tree_calc'] = 'neighbor'

            self._meta['tree'] = matrix2tree(
                    self._meta['distances'],
                    self.taxa,
                    keywords['tree_calc'],
                    keywords['distances']
                    )

        elif data in ['groups','cluster']:
            if 'distances' not in self._meta:
                self.calculate('distances',taxa,concepts,ref)
            self._meta['groups'] = matrix2groups(
                    threshold,
                    self.distances,
                    self.taxa
                    )
        else:
            return

        if verbose: print("[i] Successfully calculated {0}.".format(data))

    def _output(
            self,
            fileformat,
            **keywords
            ):
        """
        Internal function that eases its modification by daughter classes.
        """

        # check for stamp attribute
        if hasattr(self,"_stamp"):
            keywords["stamp"] = self._stamp
        else:
            keywords["stamp"] = ''

        # add the default parameters, they will be checked against the keywords
        defaults = {
                'ref'       : 'cogid',
                'entry'     : 'concept',
                'missing'   : 0,
                'filename'  : 'lingpy-{0}'.format(str(date.today())),
                'formatter' : 'concept',
                'tree_calc' : 'neighbor',
                'distances' : False,
                'ref'       : 'cogid',
                'threshold' : 0.6, # threshold for flat clustering
                'subset'    : False, # setup a subset of the data,
                'cols'      : False,
                'rows'      : False,
                'meta'      : self._meta,
                'entry'     : 'word',
                'taxa'      : False
                }
            
        # compare with keywords and add missing ones
        for key in defaults:
            if key not in keywords:
                keywords[key] = defaults[key]

        if fileformat in ['paps.nex','paps.csv']:
            paps = self.get_paps(
                    ref=keywords['ref'],
                    entry=keywords['entry'],
                    missing=keywords['missing']
                    )
            if fileformat == 'paps.nex':
                pap2nex(
                        self.cols,
                        paps,
                        missing=keywords['missing'],
                        filename=keywords['filename']+'.paps'
                        )
            elif fileformat == 'paps.csv':
                pap2csv(
                        self.cols,
                        paps,
                        filename=keywords['filename']+'.paps'
                        )
        
        # simple printing of taxa
        if fileformat == 'taxa':
            if hasattr(self,'taxa'):
                out = ''
                for taxon in self.taxa:
                    out += taxon + '\n'
                f = open(keywords['filename'] + '.taxa','w')
                f.write(out)
                f.close()
            else:
                raise ValueError(
                        "[i] Taxa are not available."
                        )
        
        # csv-output
        if fileformat == 'csv':
            
            # get the header line
            header = sorted(
                    [s for s in set(self._alias.values()) if s in self._header],
                    key = lambda x: self._header[x]
                    )
            header = [h.upper() for h in header]

            # get the data, in case a subset is chosen
            if not keywords['subset']:
                # write stuff to file
                wl2csv(
                        header,
                        self._data,
                        **keywords
                        )
            else:
                cols,rows = keywords['cols'],keywords['rows']

                if type(cols) not in [list,tuple,bool]:
                    raise ValueError(
                            "[i] Argument 'cols' should be list or tuple."
                            )
                if type(rows) not in [dict,bool]:
                    raise ValueError(
                            "[i] Argument 'rows' should be a dictionary."
                            )

                # check for chosen header
                if cols:
                    # get indices for header
                    indices = [self._header[x] for x in cols]
                    header = [c.upper() for c in cols]
                else:
                    indices = [r for r in range(len(self.header))]

                if rows:
                    stmts = []
                    for key,value in rows.items():
                        if key == 'ID':
                            stmts += ["key "+value] #
                        else:
                            idx = self._header[key]
                            stmts += ["line[{0}] ".format(idx)+value]

                # get the data
                out = {}

                for key,line in self._data.items():
                    if rows:
                        if eval(" and ".join(stmts)):
                            out[key] = [line[i] for i in indices]
                    else:
                        out[key] = [line[i] for i in indices]

                wl2csv(
                        header,
                        out,
                        **keywords
                        )
        
        # output dst-format (phylip)
        if fileformat == 'dst':

            # check for distances as keyword
            if 'distances' not in self._meta:
                self._meta['distances'] = wl2dst(self)
            
            # write data to file
            filename = keywords['filename']
            f = open(filename+'.'+fileformat,'w')
            out = matrix2dst(
                    self._meta['distances'],
                    self.taxa,
                    stamp=keywords['stamp']
                    )
            f.write(out)
            f.close()

            # display file-write-message
            FileWriteMessage(filename,fileformat).message('written')
        
        # output tre-format (newick)
        if fileformat in ['tre','nwk']: #,'cluster','groups']:
            
            # XXX bad line, just for convenience at the moment
            filename = keywords['filename']
            
            if 'tree' not in self._meta:
            
                # check for distances
                if 'distances' not in self._meta:
                    self._meta['distances'] = wl2dst(self)
                    
                if keywords['tree_calc'] == 'neighbor':
                    tree = cluster.neighbor(
                            self._meta['distances'],
                            self.cols,
                            distances=keywords['distances']
                            )
                elif keywords['tree_calc'] == 'upgma':
                    tree = cluster.ugpma(
                            self._meta['distances'],
                            self.cols,
                            distances=keywords['distances']
                            )
            else:
                tree = self._meta['tree']

            f = open(filename+'.'+fileformat,'w')
            f.write('{0}'.format(tree))
            f.close()

            FileWriteMessage(filename,fileformat).message('written')

        if fileformat in ['cluster','groups']:

            filename = keywords['filename']
            
            if 'distances' not in self._meta:
                
                self._meta['distances'] = wl2dst(self) # check for keywords

            if 'groups' not in self._meta:
                self._meta['groups'] = matrix2groups(
                        keywords['threshold'],
                        self._meta['distances'],
                        self.taxa
                        )

            f = open(filename+'.'+fileformat,'w')
            for taxon,group in sorted(self._meta['groups'].items(),key=lambda x:x[0]):
                f.write('{0}\t{1}\n'.format(taxon,group))
            f.close()

            FileWriteMessage(filename,fileformat).message('written')

        if fileformat in ['starling','star.csv']:

            # make lambda inline for data-check
            l = lambda x: ['-' if x == 0 else x][0]

            fileformat = 'starling_'+keywords['entry']+'.csv'

            f = open(keywords['filename']+'.'+fileformat,'w')
            if 'cognates' not in keywords:
                f.write('ID\tConcept\t'+'\t'.join(self.taxa)+'\n')
                for i,concept in enumerate(self.concepts):
                    lines = self.get_list(row=concept,entry=keywords['entry'])
                    for line in lines:
                        f.write(str(i+1)+'\t'+concept+'\t'+'\t'.join([l(t) for t in line])+'\n')
            else:
                f.write('ID\tConcept\t'+'\t'.join(['{0}\t COG'.format(t) for t
                    in self.taxa])+'\n')
                for i,concept in enumerate(self.concepts):
                    lines = self.get_list(row=concept,entry=keywords['entry'])
                    cogs = self.get_list(row=concept,entry=keywords['cognates'])
                    for j,line in enumerate(lines):
                        f.write(str(i+1)+'\t'+concept+'\t')
                        f.write('\t'.join('{0}\t{1}'.format(l(a),b) for a,b in
                            zip(line,cogs[j]))+'\n')
            f.close()
            FileWriteMessage(keywords['filename'],fileformat).message('written')

    def output(
            self,
            fileformat,
            **keywords
            ):
        """
        Write wordlist to file.

        Parameters
        ----------
        fileformat : {'csv', 'tre','nwk','dst', 'taxa', 'starling', 'paps.nex', 'paps.csv'}
            The format that is written to file. This corresponds to the file
            extension, thus 'csv' creates a file in csv-format, 'dst' creates
            a file in Phylip-distance format, etc.
        filename : str
            Specify the name of the output file (defaults to a filename that
            indicates the creation date).
        subset : bool (default=False)
            If set to c{True}, return only a subset of the data. Which subset
            is specified in the keywords 'cols' and 'rows'.
        cols : list
            If *subset* is set to c{True}, specify the columns that shall be
            written to the csv-file.
        rows : dict
            If *subset* is set to c{True}, use a dictionary consisting of keys
            that specify a column and values that give a Python-statement in
            raw text, such as, e.g., "== 'hand'". The content of the specified
            column will then be checked against statement passed in the
            dictionary, and if it is evaluated to c{True}, the respective row
            will be written to file.
        cognates : str
            Name of the column that contains the cognate IDs if 'starling' is
            chosen as an output format.

        missing : { str, int } (default=0)
            If 'paps.nex' or 'paps.csv' is chosen as fileformat, this character
            will be inserted as an indicator of missing data.

        tree_calc : {'neighbor', 'upgma'}
            If no tree has been calculated and 'tre' or 'nwk' is chosen as
            output format, the method that is used to calculate the tree.

        threshold : float (default=0.6)
            The threshold that is used to carry out a flat cluster analysis if
            'groups' or 'cluster' is chosen as output format.

        """
        return self._output(fileformat,**keywords)
    
    def _export(
            self,
            fileformat,
            sections = {},
            entries = [],
            entry_sep = '',
            item_sep = '',
            template = '',
            **keywords
            ):
        """
        Export a wordlist to various file formats.
        """
        # check for sections
        if not sections:
            if fileformat == 'txt':
                sections = dict(
                        h1 = ('concept','\n# Concept: {0}\n'),
                        h2 = ('cogid','## Cognate-ID: {0}\n'),
                        )
            elif fileformat == 'tex':
                sections = dict(
                        h1 = ('concept',r'\section{{Concept: ``{0}"}}'+'\n'),
                        h2 = ('cogid',r'\subsection{{Cognate Set: ``{0}"}}'+'\n')
                        )
            elif fileformat == 'html':
                
                sections = dict(
                        h1 = ('concept','<h1>Concept: {0}</h1>'),
                        h2 = ('cogid','<h2>Cognate Set: {0}</h2>')
                        )
    
        # check for entries
        if not entries:
            if fileformat == 'txt':
                entries = [
                        ('language','{0}'),
                        ('ipa','{0}\n')
                        ]
            elif fileformat == 'tex':
                entries = [
                        ('language','{0}'),
                        ('ipa','[{0}]'+'\n')
                        ]
            elif fileformat == 'html':
                entries = [
                        ('language','{0}'),
                        ('ipa','[{0}]\n')
                        ]
        
        # setup defaults
        defaults = dict(
                filename = 'outputfile'
                )
        for k in defaults:
            if k not in keywords:
                keywords[k] = defaults[k]

        # get the temporary dictionary
        out = wl2dict(
                self,
                sections,
                entries
                )
    
        # assign the output string
        out_string = ''
    
        # iterate over the dictionary and start to fill the string
        for key in sorted(out):
            
            # write key to file
            out_string += key[1]
            
            # reassign tmp
            tmp = out[key]
    
            # set the pointer and the index
            pointer = {0:[tmp,sorted(tmp.keys())]}
            

            break_loop = False

            while True:
                
                if break_loop:
                    break

                idx = max(pointer.keys())

                # check for type of current point
                if type(tmp) == dict:
                    
                    if pointer[idx][1]:
                        next_key = pointer[idx][1].pop()
                        out_string += next_key[1]
                        tmp = pointer[idx][0][next_key]
                        if type(tmp) == dict:
                            pointer[idx+1] = [tmp,sorted(tmp.keys())]
                        else:
                            pointer[idx+1] = [tmp,tmp]
                    else:
                        del pointer[idx]
                        if idx == 0:
                            break_loop = True

                else:
                    tmp_strings = []
                    for line in sorted(tmp):
                        tmp_strings += [item_sep.join(line)]
                    out_string += entry_sep.join(tmp_strings)

                    tmp = pointer[idx-1][0]
                    del pointer[idx]
    
        # load the template
        if template:
            tmpl = open(template,'r').read()
        else:
            tmpl = '{0}'
        
        # open outfile
        f = open(keywords['filename']+'.'+fileformat,'w')
        if fileformat == 'tex':
            f.write(tmpl.format(out_string.replace('_',r'\_')))
        else:
            f.write(tmpl.format(out_string))
        f.close()
        FileWriteMessage(keywords['filename'],fileformat).message('written')

    def export(
            self,
            fileformat,
            sections = {},
            entries = [],
            entry_sep = '',
            item_sep = '',
            template = '',
            **keywords
            ):
        """
        Export the wordlist to specific fileformats.

        Notes
        -----
        The difference between export and output is that the latter mostly
        serves for internal purposes and formats, while the former serves for
        publication of data, using specific, nested statements to create, for
        example, HTML or LaTeX files from the wordlist data.
        """

        self._export(
                fileformat,
                sections,
                entries,
                entry_sep,
                item_sep,
                template,
                **keywords
                )

    def tokenize(
            self,
            ortho_profile = '',
            source = "counterpart",
            target = "tokens",
            ** keywords
            ):
        """
        Tokenize the data with help of orthography profiles.
        
        Parameters
        ----------
        ortho_profile : str (default='')
        Path to the orthographic profile used to convert and tokenize the
        input data into IPA tokens. If not specified, a simple Unicode
        grapheme parsing is carried out.
        
        source : str (default="counterpart")
        The source data that shall be used for the tokenization procedures.
        
        target : str (default="tokens")
        The name of the target column that will be added to the wordlist.
        Notes
        -----
        This is a shortcut to the extended
        :py:class:`~lingpy.basic.wordlist.Wordlist` class that loads data and
        automatically tokenizes it.
        """

        if os.path.exists(ortho_profile):
            ortho_path = ortho_profile
        else:
            ortho_path = os.path.split(
                    os.path.dirname(
                        os.path.abspath(
                            __file__
                            )
                        )
                    )[0] + '/data/orthography_profiles/' + ortho_profile
        
        # if the orthography profile does exist, carry out to tokenize the data
        if os.path.exists(ortho_path) and not ortho_profile == "":
            print("here")
            op = OrthographyParser(ortho_path)

            # check for valid IPA parse
            if op.exists_multiple_columns():

                # tokenize the data, define specific output if target == 'tokens'
                # for direct lexstat input
                if target == 'tokens':
                    function = lambda x: op.graphemes_to_ipa(x).split(' ')[1:-1]
                else:
                    function = lambda x: op.graphemes_to_ipa(x)

                self.add_entries(
                        target,
                        source,
                        function
                        )
        
        else:
            gp = GraphemeParser()

            if target == 'tokens':
                function = lambda x: gp.parse_graphemes(x).split(' ')[1:-1]
            else:
                function = lambda x: gp.parse_graphemes(x)

            self.add_entries(
                target,
                source,
                function
<<<<<<< HEAD
                )            
=======
                ) 
>>>>>>> 03f0f080
<|MERGE_RESOLUTION|>--- conflicted
+++ resolved
@@ -1766,8 +1766,4 @@
                 target,
                 source,
                 function
-<<<<<<< HEAD
-                )            
-=======
                 ) 
->>>>>>> 03f0f080
