--- conflicted
+++ resolved
@@ -744,11 +744,7 @@
 
             if col not in self.cols:
                 print("[!] The column you selected is not available!")
-<<<<<<< HEAD
-                entries = []
-=======
                 return
->>>>>>> 65d87936
             else:
                 data = self._array[:,self.cols.index(col)]
                 
