--- conflicted
+++ resolved
@@ -23,10 +23,5 @@
 
 # add imorts for basic classes
 from .wordlist import Wordlist
-<<<<<<< HEAD
 from .dictionary import Dictionary, ConceptGraph, spanish_swadesh_list, ConceptComparerSpanishStem
-from .spreadsheet import Spreadsheet
-from .qlcwordlist import QLCWordlist
-=======
-from .spreadsheet import Spreadsheet
->>>>>>> 65d87936
+from .spreadsheet import Spreadsheet