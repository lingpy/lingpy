"""
This module provides a basic class for reading in a simple spreadsheet (delimited text file) for concepts and words in a set of languages.
"""

__author__="Steven Moran"
__date__="2013-04"

# external imports
import regex as re
import sys 
import codecs
import unicodedata
import collections
import operator
from time import gmtime, strftime

# internal imports
<<<<<<< HEAD
from ..sequence.orthography import *
=======
from ..settings import rcParams
>>>>>>> 85fcfc1c
from ..sequence.ngram import *
from ..read.csv import *
from ..convert.csv import wl2csv

class Spreadsheet:
    """
    Basic class for reading spreadsheet data.

    TODO: how about a "config file" variable where the parameters below can be specified?
    """
    def __init__(self, 
                 filename,
                 fileformat = None, # ? what do you need this for? req'd in read.csv
                 dtype = None, # flag for different datatypes; required in read.csv 
                 comment = '#',
                 sep = '\t', # column separator
                 language_id = "NAME", # think about this variable name
                 lang_cols = [], # int specified columns for languages in a spreadsheet (index starts at 0)
                 meanings = "CONCEPT", # explicit name of column containing concepts
                 blacklist = "", # filename path to blacklist file
                 conf = "", # spreadsheet .rc file
                 cellsep = ';', # cell separator, separates forms in the same cell
                 verbose = False,
                 **keywords
                 ):

        self.filename = filename
        self.fileformat = fileformat
        self.dtype = dtype
        self.comment = comment
        self.sep = sep
        self.language_id = language_id
        self.lang_cols = lang_cols
        self.meanings = meanings
        self.blacklist = blacklist
        self.conf = conf
        self.cellsep = cellsep
        self.verbose = verbose

        # set up matrix
        self.matrix = []
        self._init_matrix()
        self._normalize()
        self._blacklist()
        self._prepare()

    def _blacklist(self):
        """
        Remove anything in the spreadsheet that's specified in the blacklist file.

        TODO: make parameter **kwargs
        """
        if not os.path.isfile(self.blacklist):
            if rcParams['verbose']:
                print("[i] There is no blacklist specified at the follow file path location. Proceeding without blacklist.")
            return

        blacklist_file = codecs.open(self.blacklist, "r",'utf-8')
        # loop through the blacklist file and compile the regexes
        rules = []
        replacements = []
        for line in blacklist_file:
            line = line.strip()
            # skip any comments
            if line.startswith("#") or line == "":
                continue
            line = unicodedata.normalize("NFD", line)
            rule, replacement = line.split(",") # black list regexes must be comma delimited
            rule = rule.strip() # just in case there's trailing whitespace
            replacement = replacement.strip() # because there's probably trailing whitespace!
            rules.append(re.compile(rule))
            replacements.append(replacement)
        blacklist_file.close()

        # blacklist the spreadsheet data - don't skip the header row, since
        # this may also contain blacklist information (as in Matthias' case)
        for i in range(0, len(self.matrix)):
            for j in range(0, len(self.matrix[i])):
                for k in range(0, len(rules)):
                    match = rules[k].search(self.matrix[i][j])
                    if not match == None:
                        match = re.sub(rules[k], replacements[k], self.matrix[i][j])                
                        if self.verbose:
                            print("[i] Replacing <"+self.matrix[i][j]+"> ["+str(i)+","+str(j)+"] with <"+match+">.")
                        self.matrix[i][j] = match.strip()

    def analyze(self, *args):
        """ The purpose of this method is to give a first pass unigram (at character and
        grapheme levels) across languages.

        *args: 

        "words" = return a 2D matrix of words by counts in languages
        "chars" = return a 2D matrix of chars (y) and counts in languages (x)
        "graphemes" = return a 2D matrix of graphemes (y) by counts in languages (x)

        """
        g = GraphemeParser()

        char_types = collections.defaultdict(int)
        grapheme_types = collections.defaultdict(int)
        word_types = collections.defaultdict(int)

        chars_by_languages = collections.defaultdict(lambda : collections.defaultdict(int))
        graphemes_by_languages = collections.defaultdict(lambda : collections.defaultdict(int))
        words_by_languages = collections.defaultdict(lambda : collections.defaultdict(int))

        # deal with header and get language names
        header = self.matrix[0]
        # TODO put into English all counts across languages?
        # total_cells = len(self.matrix)*len(header)

        for i in range(1, len(self.matrix)):
            # skip empty rows
            if len(self.matrix[i]) == 0:
                continue
            # make sure rows aren't longer than the header row
            if len(self.matrix[i]) > len(header):
                print("[i] You have a row (\#"+str(i)+") that is longer than your header. Exiting.")

            for j in range(0, len(self.matrix[i])):
                cell = self.matrix[i][j].strip()
                if cell == "":
                    # TODO: integrate global verbosity
                    # if self.verbose:
                        # print("[i] Missing cell")
                    continue
                # unicode characters
                for char in cell:
                    char_types[char] += 1
                    chars_by_languages[header[j]][char] += 1
                # unicode graphemes
                graphemes = g.parse_graphemes(cell)
                for grapheme in graphemes:
                    grapheme_types[grapheme] += 1
                    graphemes_by_languages[header[j]][grapheme] += 1
                # word counts
                word_types[cell] += 1
                words_by_languages[header[j]][cell] += 1

        words = sorted(word_types.items(), key=operator.itemgetter(1), reverse=True) 
        chars = sorted(char_types.items(), key=operator.itemgetter(1), reverse=True) 
        graphemes = sorted(grapheme_types.items(), key=operator.itemgetter(1), reverse=True) 

        char_matrix = []
        char_matrix.append(header)
        for char in chars: # this shit is sorted, but is also a tuple
            for item in header:
                print(chars_by_languages[char])
        sys.exit(1)

        for arg in args:
            if arg == "words":
                word_matrix = []
                word_matrix.append(header)
                for item in words:
                    print(item)
            elif arg == "chars":
                pass
            elif arg == "graphemes":
                pass
            else:
                return
                    
    def _orthographic_transform(self, **kwargs):
        """ Take a dictionary or list of kwargs that specifies "column name" and "path to orthography profile".
        This function lets a user specify different orthographic profiles per column in a spreadsheet that's 
        already been semantically aligned.
        """
        for k, v in kwargs.items():
            # check for the orthography profile
            # get an orthography parser
            # identify the column and orthographically parse it in the matrix
            # apply tokenization?
            print(k, v)

        # return orthographicaly parsed (and tokenized?) matrix
    

    def _init_matrix(self):
        """
        Create a 2D array from the CSV input and Unicode normalize its contents
        """
        # TODO: check if spreadsheet is empty and throw error
        spreadsheet = csv2list(
            self.filename, 
            self.fileformat, 
            self.dtype, 
            self.comment, 
            self.sep,
            strip_lines = False # this is of crucial importance, otherwise
            )

        # columns that have language data
        language_indices = []

        # first row must be the header in the input; TODO: add more functionality
        header = spreadsheet[0] 

        if rcParams['verbose']: print(header[0:10])
        
        for i,cell in enumerate(header):
            head = cell.strip()
            if rcParams['verbose']: print(head)
            if head == self.meanings:
                self.concepts = i
            if self.language_id in head:
                language_indices.append(i)

        matrix_header = []
        matrix_header.append(header[self.concepts])        
        for i in language_indices:
            matrix_header.append(header[i].replace(self.language_id, "").strip())
        self.matrix.append(matrix_header)

        # append the concepts and words in languages and append the rows
        for i in range(1, len(spreadsheet)): # skip the header row
            matrix_row = [] # collect concepts and languages to add to matrix
            temp = []
            for j in range(0, len(spreadsheet[i])):
                if j == self.concepts:
                    matrix_row.append(spreadsheet[i][j])
                if j in language_indices:
                    temp.append(spreadsheet[i][j])
            for item in temp:
                matrix_row.append(item)
            self.matrix.append(matrix_row)

    def _normalize(self):
        """ 
        Function to Unicode normalize (NFD) cells in the matrix.
        """
        for i in range(0, len(self.matrix)):
            for j in range(0, len(self.matrix[i])):
                normalized_cell = unicodedata.normalize("NFD", self.matrix[i][j])
                if not normalized_cell == self.matrix[i][j]:
                    if self.verbose:
                        print("[i] Cell at <"+self.matrix[i][j]+"> ["+str(i)+","+str(j)+"] not in Unicode NFD. Normalizing.")
                    self.matrix[i][j] = normalized_cell
    
    def _prepare(self,full_rows = False):
        """
        Prepare the spreadsheet for automatic pass-on to Wordlist.
        """
        # XXX we now assume that the matrix is 'normalized',i.e. that it only
        # contains concepts and counterparts, in later versions, we should make
        # this more flexible by adding, for example, also proto-forms, or
        # cognate ids

        # define a temporary matrix with full rows
        if not full_rows:
            matrix = self.matrix
        else:
            matrix = self.get_full_rows()

        # create the dictionary that stores all the data
        d = {}

        # iterate over the matrix
        idx = 1
        for i,line in enumerate(matrix[1:]):
            # only append lines that really work!
            if line:
                # get the concept
                concept = line[0].strip()

                if concept:

                    # get the rest
                    for j,cell in enumerate(line[1:]):

                        # get the language
                        language = matrix[0][j+1].replace(self.language_id,'').strip()

                        # get the counterparts
                        counterparts = [x.strip() for x in cell.split(self.cellsep)]

                        # append stuff to dictionary
                        for counterpart in counterparts:
                            if counterpart:
                                d[idx] = [concept,language,counterpart]
                                idx += 1

        # add the header to the dictionary
        d[0] = ["concept","doculect","counterpart"]

        # make the dictionary an attribute of spreadsheet
        self._data = dict([(k,v) for k,v in d.items() if k > 0])

        # make empty meta-attribute
        self._meta = dict(
                filename = self.filename
                )

        # make a simple header for wordlist import
        self.header = dict([(a,b) for a,b in zip(d[0],range(len(d[0])))])

    def get_full_rows(self):
        """
        Create a 2D matrix from only the full rows in the spreadsheet.
        """
        full_row_matrix = []

        for row in self.matrix:
            is_full = 1

            for token in row:
                if token == "":
                    is_full = 0

            if is_full:
                full_row_matrix.append(row)

        return(full_row_matrix)

    def print_doculect_character_counts(self, doculects=1):
        for i in range(0, len(self.matrix)):
            print(self.matrix[i])
            for j in range(doculects, len(self.matrix[i])):
                if not self.matrix[i][j] == "":
                    print(self.matrix[i][j])
                    
    def stats(self):
        """
        Convenience function to get some stats data about the spreadsheet
        """
        total_entries = 0
        entries = []
        header = self.matrix[0]
        total_cells = len(self.matrix)*len(header)

        for item in header:
            entries.append(0)

        for row in self.matrix:
            for i in range(0, len(row)):
                if not row[i] == "":
                    total_entries += 1
                    entries[i] = entries[i] + 1
        print()
        print("### Simple matrix stats ###")
        print()
        print("# total cols in matrix:", len(header))
        print("# total rows in matrix:", len(self.matrix))
        print("# total possible cells:", total_cells)
        print("# total filled cells  :", str(total_entries), "("+str((total_entries*1.0)/total_cells*100)[:4]+"%)")
        print()
        print("# total cells per column:\n")
        for i in range(0, len(header)):
            print(str(entries[i]-1)+"\t"+str((entries[i]-1)/len(self.matrix)*100)+"\t"+header[i]) # do not include the header in count
        print()
    
    def pprint(self, delim="\t"):
        """
        Pretty print the matrix
        """
        for i in range(0, len(self.matrix)):
            row = ""
            for j in range(0, len(self.matrix[i])):
                row += self.matrix[i][j]+delim
            row = row.rstrip(delim)
            print(row)

    def print_qlc_format(self):
        """
        Print "simple" QLC format.
        """
        print("@input file: "+self.filename)
        print("@date: "+strftime("%Y-%m-%d %H:%M:%S", gmtime()))
        print("#")
        print("LANGUAGE"+"\t"+"CONCEPT"+"\t"+"COUNTERPART")

        id = 0
        for i in range(1, len(self.matrix)):
            for j in range(1, len(self.matrix[i])):
                id += 1
                if self.matrix[i][j] == "":
                    row = str(id)+"\t"+self.header[j]+"\t"+self.matrix[i][0]+"\t"+"NaN"
                else:
                    row = str(id)+"\t"+self.header[j]+"\t"+self.matrix[i][0]+"\t"+self.matrix[i][j]
                print(row)        

    def _output(self, fileformat, **keywords):
        """
        Output the matrix into Harry Potter format.
        """

        defaults = dict(
                filename = "lingpy-{0}".format(_timestamp()),
                meta = self._meta
                )
        for k in defaults:
            if k not in keywords:
                keywords[k] = defaults[k]
        
        # use wl2csv to convert if fileformat is 'qlc'
        if fileformat in ['qlc','csv']:
            if fileformat == 'csv':
                print(rcParams['W_deprecation'].format('csv','qlc'))
            wl2csv(
                    self.header,
                    self._data,
                    **keywords
                    )

    def output(
            self,
            fileformat,
            **keywords
            ):
        """
        Write Spreadsheet to different formats.
        """

        return self._output(fileformat,**keywords)

<|MERGE_RESOLUTION|>--- conflicted
+++ resolved
@@ -15,11 +15,8 @@
 from time import gmtime, strftime
 
 # internal imports
-<<<<<<< HEAD
 from ..sequence.orthography import *
-=======
 from ..settings import rcParams
->>>>>>> 85fcfc1c
 from ..sequence.ngram import *
 from ..read.csv import *
 from ..convert.csv import wl2csv
