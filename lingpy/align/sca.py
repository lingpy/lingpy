# author   : Johann-Mattis List, Johannes Dellert
# email    : mattis.list@uni-marburg.de
# created  : 2013-03-07 20:07
# modified : 2013-10-10 16:14

"""
Basic module for pairwise and multiple sequence comparison.

The module consists of four classes which deal with pairwise and multiple
sequence comparison from the *sequence* and the *alignment* perspective. The
sequence perspective deals with unaligned sequences. The *alignment*
perspective deals with aligned sequences.

"""

__author__="Johann-Mattis List, Johannes Dellert"
__date__="2013-10-10"

import numpy as np
import re
import codecs
import os

from ..settings import rcParams
from ..basic.wordlist import Wordlist
from ..convert import *
from ..convert import html
from ..sequence.sound_classes import *
from .multiple import Multiple
from .pairwise import Pairwise

from ..algorithm import misc
<<<<<<< HEAD
=======

>>>>>>> 1fadf781

class MSA(Multiple):
    """
    Basic class for carrying out multiple sequence alignment analyses.

    Parameters
    ----------
    infile : file
        A file in ``msq``-format or ``msa``-format. 
    merge_vowels : bool (default=True)
        Indicate, whether neighboring vowels should be merged into
        diphtongs, or whether they should be kept separated during the
        analysis.
    comment : char (default='#')
        The comment character which, inserted in the beginning of a line,
        prevents that line from being read.

    Examples
    --------
    Get the path to a file from the testset.

    >>> from lingpy import *
    >>> seq_file = get_file('test.seq')

    Load the file into the Multiple class.

    >>> mult = Multiple(seq_file)

    Carry out a progressive alignment analysis of the sequences.

    >>> mult.prog_align()

    Print the result to the screen:

    >>> print(mult)
    w    o    l    -    d    e    m    o    r    t
    w    a    l    -    d    e    m    a    r    -
    v    -    l    a    d    i    m    i    r    -

    Notes
    -----
    There are two possible input formats for this class: the MSQ-format, and
    the MSA-format. 

    This class inherits the methods of the
    :py:class:`~lingpy.align.multiple.Multiple` class.

    """

    def __init__(
            self, 
            infile, 
            **keywords
            ):

        # set the defaults
        defaults = {
                'comment'      : rcParams['comment'],
                "diacritics"   : rcParams['diacritics'],
                "vowels"       : rcParams['vowels'],
                "tones"        : rcParams['tones'],
                "combiners"    : rcParams['combiners'],
                "breaks"       : rcParams['breaks'],
                "stress"       : rcParams['stress'],
                "merge_vowels" : rcParams['merge_vowels'],
                }
        for k in defaults:
            if k not in keywords:
                keywords[k] = defaults[k]
        
        # store comment-string
        self.comment = keywords['comment']

        # initialization checks first, whether we are dealing with msa-files or
        # with other, unaligned, sequence files and starts the
        # loading-procedures accordingly
        if type(infile) == dict:
            self._init_dict(infile,**keywords)
        else:
            if infile.endswith('.msa'):
                self._init_msa(infile,**keywords)
            else:
                self._init_seq(infile,**keywords)

    def _init_seq(
            self,
            infile,
            **keywords
            ):
        """
        Load an ``msq``-file.
        """

        # import the data from the input file
        self.infile = infile.split('/')[-1].replace('.msq','')
        data = []

        # catch the data from the input file
        try:
            raw_data = codecs.open(infile+'.msq','r','utf-8')
        except IOError:
            raw_data = codecs.open(infile,'r','utf-8')
        
        for line in raw_data:
            if not line.startswith(self.comment):
                data.append(line.strip())
        
        # set the first parameters
        self.dataset = data[0]
        self.seq_id = data[1]
        
        # delete the first lines of the data, since they are no longer needed
        del data[0]
        del data[0]
        
        # extract the rest of the data
        for i in range(len(data)):
            data[i] = data[i].split('\t')

        # strip all whitespace from the data
        for i in range(len(data)):
            for j in range(len(data[i])):
                data[i][j] = data[i][j].strip()

        # delete all lines with empty sequences
        i = 0
        while i < len(data):
            if data[i][1] == '-':
                del data[i]
            else:
                i += 1

        # check the data for inconsistencies
        try:
            data = np.array(data)
        except:
            print("[!] Error in file {0}.".format(infile))
            length = len(data[0])
            print(length)
            for i in range(len(data)):
                if len(data[i]) != length:
                    print("[!] Line {0} in {1} is erroneously coded.".format(
                        i+3,infile))
            return

        self.taxa = data[:,0]

        Multiple.__init__(
                self,
                data[:,1],
                **keywords
                )

    def _init_dict(
            self,
            initdict,
            **keywords
            ):
        """
        Initialize by passing a dictionary with the relevant values.
        """
        
        for key in initdict:

            if key not in 'seqs':
                setattr(self,key,initdict[key])

        Multiple.__init__(
                self,
                initdict['seqs'],
                **keywords
                )

        if 'alignment' in initdict:
            self.alm_matrix = initdict['alignment']
        if 'local' in initdict:
            self.local = initdict['local']
        if 'swaps' in initdict:
            self.swaps = initdict['swaps']
    
    def _init_msa(
            self,
            infile,
            **keywords
            ):
        """
        Load an ``msa``-file.
        """
        
        # import the data from the input file
        self.infile = infile.split('/')[-1].replace('.msa','')
        data = []
        try:
            raw_data = codecs.open(infile+'.msa','r','utf-8')
        except:
            raw_data = codecs.open(infile,'r','utf-8')

        for line in raw_data:
            if not line.startswith(self.comment):
                data.append(line.strip())
    
        # set the first parameters
        self.dataset = data[0]
        self.seq_id = data[1]
        
        # delete the first lines of the data, since they are no longer needed
        del data[0]
        del data[0]
        
        # split the data
        for i in range(len(data)):
            data[i] = data[i].split('\t')
        
        # check for local alignments and swaps in the data
        tmp_taxa = [line[0].strip('.') for line in data]
        if 'LOCAL' in tmp_taxa:
            local_idx = tmp_taxa.index('LOCAL')
            local = data[local_idx][1:]
            self.peak_idx = [i for i in range(len(local)) if local[i] == '*']
            del data[local_idx]
            del tmp_taxa[local_idx]
        else:
            self.peak_idx = []

        if 'SWAPS' in tmp_taxa:
            swap_idx = tmp_taxa.index('SWAPS')
            swaps = data[swap_idx][1:]
            self.swap_index = []
            i = 0
            while swaps:
                if swaps[0] == '.' or swaps[0] == '': # temporary line
                    swaps.pop(0)
                    i += 1
                elif swaps[0] == '+':
                    swaps.pop(0)
                    swaps.pop(0)
                    swaps.pop(0)
                    self.swap_index.append((i,i+1,i+2))
                    i += 3
            del data[swap_idx]
            del tmp_taxa[swap_idx]
        else:
            self.swap_index = []

        # get the rest of the data
        self.taxa = tmp_taxa[:]
        
        # damn the unicode issues in Python2.6!
        self.alm_matrix = [line[1:] for line in data]
        for i,line in enumerate(self.alm_matrix):
            for j,cell in enumerate(line):
                self.alm_matrix[i][j] = cell

        # join the aligned sequences, keep track of the original tokenization
        # by joining it with dots. That looks ugly and nasty and should
        # probably be checked!
        self.seqs = [
                re.sub(
                    '\.+$',
                    '',
                    re.sub(
                        '^\.+',
                        '',
                        re.sub(
                            '\.\.+',
                            '.',
                            '.'.join(alm).replace('-','')
                        )
                    )
                ) for alm in self.alm_matrix
                ]

        Multiple.__init__(
                self,
                self.seqs,
                **keywords
                )

    def ipa2cls(
            self,
            **keywords
            #model = rcParams['sca']
            ):
        """
        Retrieve sound-class strings from aligned IPA sequences.

        Parameters
        ----------
        model : str (default='sca')
            The sound-class model according to which the sequences shall be
            converted.

        Notes
        -----
        This function is only useful when an ``msa``-file with already
        conducted alignment analyses was loaded.
        """
        defaults = dict(
                model = rcParams['sca'],
                stress = rcParams['stress']
                )
        for k in defaults:
            if k not in keywords:
                keywords[k] = defaults[k]

        self.classes = []
        
        self.model = keywords['model']
        #if not model:
        #    self.model = sca
        #else:
        #    self.model = model

        # redefine the sequences of the Multiple class
        class_strings = [tokens2class(
            seq.split('.'),
            self.model,
            stress=keywords['stress']) for seq in self.seqs]
        
        # define the scoring dictionaries according to the methods
        aligned_seqs = [alm for alm in self.alm_matrix]
        for i in range(len(aligned_seqs)):
            self.classes.append(
                    list(
                        ''.join(
                            class2tokens(
                                class_strings[i],
                                aligned_seqs[i]
                                )
                            ).replace('-','X')
                        )
                    )
    def output(
            self,
            fileformat = 'msa',
            filename =  None,
            sorted_seqs = False,
            unique_seqs = False,
            ):
        """
        Write data to file.

        Parameters
        ----------
        fileformat : { 'psa', 'msa', 'msq' }
            Indicate which data should be written to file. Select between:

            * 'psa' -- output of all pairwise alignments in ``psa``-format,
            * 'msa' -- output of the multiple alignment in ``msa``-format, or
            * 'msq' -- output of the multiple sequences in ``msq``-format.

        filename : str
            Select a specific name for the outfile, otherwise, the name of
            the infile will be taken by default.

        sorted_seqs : bool
            Indicate whether the sequences should be sorted or not (applys only
            to 'msa' and 'msq' output.

        unique_seqs : bool
            Indicate whether only unique sequences should be written to file or
            not.

        """
        if not filename:
            filename = self.infile

        # define the outfile and check, whether it already exists
        outfile = filename + '.' + fileformat

        # create a specific format string in order to receive taxa of equal
        # length
        mtax = max([len(t) for t in self.taxa])
        txf = '{0:.<'+str(mtax)+'}'

        out = codecs.open(outfile,'w','utf-8')

        # start writing data to file
        out.write(self.dataset+'\n')

        if fileformat in ['msq','msa']:
            out.write(self.seq_id+'\n')

        if not sorted_seqs or fileformat == 'psa':
            for i,taxon in enumerate(self.taxa):
                if fileformat == 'msq':
                    out.write(txf.format(taxon)+'\t'+self.seqs[i]+'\n')
                elif fileformat == 'msa':
                    out.write(txf.format(taxon)+'\t')
                    out.write('\t'.join(self.alm_matrix[i])+'\n')
                elif fileformat == 'psa':
                    if not hasattr(self,'alignments'):
                        self.get_pairwise_alignments(new_calc=False)
                    else:
                        pass
                    for j,taxonB in enumerate(self.taxa):
                        if i < j:
                            try:
                                almA,almB,score = self.alignments[i,j]
                            except:
                                almB,almA,score = self.alignments[j,i]
                            
                            out.write('{0} ({1}, {2})\n'.format(
                                self.seq_id,
                                taxon,
                                taxonB))
                            out.write(txf.format(taxon)+'\t')
                            out.write('\t'.join(almA)+'\n')
                            out.write(txf.format(taxonB)+'\t')
                            out.write('\t'.join(almB)+'\n')
                            out.write('{0} {1:.2f}\n\n'.format(
                                self.comment,
                                score))
        elif sorted_seqs:
            if fileformat == 'msa':
                alms = ['\t'.join(alm) for alm in self.alm_matrix]
            else:
                alms = [seq for seq in self.seqs]
            
            if not unique_seqs:
                taxalms = zip(self.taxa,alms)
                taxalms = sorted(taxalms,key=lambda x:x[1])
            
            elif unique_seqs:
                uniqs = sorted([x[0] for x in self.uniseqs.values()])
                taxa = [self.taxa[x] for x in uniqs]
                alms = [alms[x] for x in uniqs]
                taxalms = zip(taxa,alms)
                taxalms = sorted(taxalms,key=lambda x:x[1])

            for taxon,alm in taxalms:
                out.write(txf.format(taxon)+'\t'+alm+'\n')


        if fileformat == 'msa':
            if hasattr(self,'peak_idx'):
                if self.peak_idx:
                    out.write(txf.format("LOCAL")+'\t')
                    tmp = ['.'] * len(self.alm_matrix[0])
                    for i in self.peak_idx:
                        tmp[i] = '*'
                    out.write('\t'.join(tmp)+'\n')

            if hasattr(self,'swap_index'):
                if self.swap_index:
                    out.write(txf.format('SWAPS')+'\t')
                    tmp = ['.'] * len(self.alm_matrix[0])
                    for i in self.swap_index:
                        tmp[i[0]] = '+'
                        tmp[i[1]] = '-'
                        tmp[i[2]] = '+'
                    out.write('\t'.join(tmp)+'\n')
        try:
            out.write('# Created using LingPy-2.0\n')
            out.write('# Parameters: '+self.params+'\n')
            out.write('# Created: {0}\n'.format(rcParams['timestamp']))
        except:
            pass
        out.close()

class PSA(Pairwise):
    """
    Basic class for dealing with the pairwise alignment of sequences.

    Parameters
    ----------
    infile : file
        A file in ``psq``-format.
    merge_vowels : bool (default=True)
        Indicate, whether neighboring vowels should be merged into
        diphtongs, or whether they should be kept separated during the
        analysis.
    comment : char (default='#')
        The comment character which, inserted in the beginning of a line,
        prevents that line from being read.

    Attributes
    ---------- 
    taxa : list
        A list of tuples containing the taxa of all sequence pairs.
    seqs : list
        A list of tuples containing all sequence pairs.
    tokens : list
        A list of tuples containing all sequence pairs in a tokenized form.        

    Notes
    -----
    In order to read in data from text files, two different file formats can be
    used along with this class: the PSQ-format, and the PSA-format.

    This class inherits the methods of the
    :py:class:`~lingpy.align.pairwise.Pairwise` class.

    """
    def __init__(
            self,
            infile,
            **keywords
            ):
        
        # set the defaults
        defaults = {
                'comment':rcParams['comment'],
                "diacritics" : rcParams['diacritics'],
                "vowels":rcParams['vowels'],
                "tones":rcParams['tones'],
                "combiners":rcParams['combiners'],
                "breaks":rcParams['breaks'],
                "stress":rcParams["stress"],
                "merge_vowels" : rcParams['merge_vowels']
                }

        # check for keywords
        for k in defaults:
            if k not in keywords:
                keywords[k] = defaults[k]

        # add comment-char
        self.comment = keywords['comment']

        # check the ending of the infile
        if infile.endswith('.psa'):
            self._init_psa(infile,**keywords)
        else:
            self._init_seq(infile,**keywords)

    def _init_psa(
            self,
            infile,
            **keywords
            ):
        """
        Load a ``psa``-file.
        """
        # import the data from the input file
        self.infile = infile.split('/')[-1].replace('.psa','')

        data = []
        try:
            raw_data = codecs.open(infile+'.psa','r','utf-8')
        except:
            raw_data = codecs.open(infile,'r','utf-8')

        for line in raw_data:
            if not line.startswith(self.comment):
                data.append(line.strip())

        # set the first parameters
        self.dataset = data[0]
        
        # delete the first line of the data, since they are no longer needed
        del data[0]

        # append the other lines of the data, they consist of triplets,
        # separated by double line breaks
        self.taxa = []
        self.pairs = []
        self.seq_ids = []
        self.alignments = []

        i = 0
        while i <= len(data) - 3:
            try:
                self.seq_ids.append(data[i])
                
                datA = data[i+1].split('\t')
                datB = data[i+2].split('\t')
                
                taxonA = datA[0]
                taxonB = datB[0]
                almA = datA[1:]
                almB = datB[1:]
                
                self.taxa.append((taxonA,taxonB))
                self.pairs.append(
                        (
                            '.'.join([k for k in almA if k != '-']),
                            '.'.join([k for k in almB if k != '-'])
                            )
                        )
                self.alignments.append(
                        (
                            [str(a) for a in almA],
                            [str(b) for b in almB],
                            0)
                        )
                i += 4
            except:
                print("[!] Line {0} of the data is probablyb miscoded.".format(
                    i+1
                    ))
                i += 1

        Pairwise.__init__(
                self,
                self.pairs,
                **keywords
                )

    def _init_seq(
            self,
            infile,
            **keywords
            ):
        """
        Load a ``psq``-file.
        """
        # import the data from the input file
        self.infile = infile.split('/')[-1].replace('.psq','')

        data = []
        try:
            raw_data = codecs.open(infile+'.psq','r','utf-8')
        except:
            raw_data = codecs.open(infile,'r','utf-8')

        for line in raw_data:
            if not line.startswith(self.comment):
                data.append(line.strip())

        # set the first parameters
        self.dataset = data[0]
        
        # delete the first line of the data, since they are no longer needed
        del data[0]

        # append the other lines of the data, they consist of triplets,
        # separated by double line breaks
        self.taxa = []
        self.pairs = []
        self.seq_ids = []
        i = 0
        while i <= len(data) - 3:
            try:
                self.seq_ids.append(data[i])
                taxonA,seqA = data[i+1].split('\t')
                taxonB,seqB = data[i+2].split('\t')
                self.taxa.append((taxonA.strip('.'),taxonB.strip('.')))
                self.pairs.append((seqA,seqB))
                i += 4
            except:
                print("[!] Line "+str(i+1)+" of the data is probably miscoded.")

        self.pair_num = len(self.pairs)

        Pairwise.__init__(
                self,
                self.pairs,
                **keywords
                )

    def output(
            self,
            fileformat = 'psa',
            filename =  None,
            **keywords
            ):
        """
        Write the results of the analyses to a text file.

        Parameters
        ----------
        fileformat : { 'psa', 'psq' }
            Indicate which data should be written to file. Select between:

            * 'psa' -- output of all pairwise alignments in ``psa``-format,
            * 'psq' -- output of the multiple sequences in ``psq``-format.

        filename : str
            Select a specific name for the outfile, otherwise, the name of
            the infile will be taken by default.

        """
        defaults = dict(
                gop = -2,
                model = rcParams['sca'],
                transform = rcParams['align_transform'],
                scores = False
                )
        for k in defaults:
            if k not in keywords:
                keywords[k] = defaults[k]

        if not filename:
            filename = self.infile

        # define the outfile and check, whether it already exists
        outfile = filename + '.' + fileformat
        # check whether outfile already exists
        try:
            tmp = codecs.open(outfile,'r','utf-8')
            tmp.close()
            outfile = filename + '_out.' + fileformat
        except:
            pass

        # open output file
        out = codecs.open(outfile,'w','utf-8')

        # if data is simple, just write simple data to file
        if fileformat == 'psq':
            out.write(self.dataset + '\n')
            for i,(a,b) in enumerate(self.pairs):
                out.write(self.seq_ids[i]+'\n')
                
                # determine longest taxon in order to create a format string
                # for taxa of equal length
                mtax = max([len(t) for t in self.taxa[i]])
                txf = '{0:.<'+str(mtax)+'}'

                out.write(txf.format(self.taxa[i][0])+'\t'+a+'\n')
                out.write(txf.format(self.taxa[i][1])+'\t'+b+'\n\n')
            out.close()

        # if data is psa-format
        elif fileformat == 'psa':
            out.write(self.dataset + '\n')
            for i,(a,b,c) in enumerate(self.alignments):
                out.write(self.seq_ids[i]+'\n')
                
                # determine longest taxon in order to create a format string
                # for taxa of equal length
                mtax = max([len(t) for t in self.taxa[i]])
                txf = '{0:.<'+str(mtax)+'}'
                
                out.write(txf.format(self.taxa[i][0])+'\t'+'\t'.join(a)+'\n')
                out.write(txf.format(self.taxa[i][1])+'\t'+'\t'.join(b)+'\n')
                
                if keywords['scores']:
                    # get partial alignment scores
                    scores = []
                    idxA,idxB = 0,0
                    proA = self.weights[i][0] 
                    proB = self.weights[i][1]

                    for x,y in zip(a,b):
                        if '-' not in (x,y):
                            try:
                                scores += [self.model(x,y)]
                            except:
                                self._set_model(model=keywords['model'])
                            idxA += 1
                            idxB += 1

                        else:
                            if x == '-':
                                scores += [keywords['gop'] * proB[idxB]]
                                idxB += 1
                            elif y == '-':
                                scores += [keywords['gop'] * proA[idxA]]
                                idxA += 1

                            
                    out.write(
                            txf.format(self.comment)+'\t'+'\t'.join(
                                ['{0:.2f}'.format(s) for s in scores]
                                )+'\t{0:.2f}\n'.format(sum(scores))
                            )
                out.write('{0} {1:.2f}'.format(self.comment,c)+'\n\n')
            out.close()

class Alignments(Wordlist):
    """
    Class handles Wordlists for the purpose of alignment analyses.

    Parameters
    ----------
    infile : str
        The name of the input file that should conform to the basic format of
        the `~lingpy.basic.wordlist.Wordlist` class and define a specific ID
        for cognate sets.
    row : str (default = "concept")
        A string indicating the name of the row that shall be taken as the
        basis for the tabular representation of the word list.
    col : str (default = "doculect")
        A string indicating the name of the column that shall be taken as the
        basis for the tabular representation of the word list.
    conf : string (default='')
        A string defining the path to the configuration file.
    ref : string (default='cogid')
        The name of the column that stores the cognate IDs.
    loans : bool (default=True)
        Specify whether loans should be included in the cognate sets.

    Notes
    -----
    This class inherits from :py:class:`~lingpy.basic.wordlist.Wordlist` and 
    additionally creates instances of the
    :py:class:`~lingpy.align.multiple.Multiple` class for all cognate sets that
    are specified by the "cognates" keyword.

    """
    def __init__(
            self,
            infile,
            row = 'concept',
            col = 'doculect',
            conf = '',
            ref = 'cogid', 
            loans = True,
            **keywords
            ):
        # initialize the wordlist
        Wordlist.__init__(self,infile,row,col,conf)
        
        # check for reference / cognates
        if 'cognates' in keywords:
            print(rcParams['W_deprecation'].format('cognates','ref'))
            ref = keywords['cognates']
        
        # change ref to rcParams
        if ref != rcParams['ref']:
            rcParams['ref'] = ref

        # check for cognate-id or alignment-id in header
        try:
            self.etd = {ref:self.get_etymdict(ref=ref,loans=loans)}
        # else raise error
        except: 
            raise ValueError(
                    "[i] Did not find a cognate ID in the input file."
                    )

        # store loan-status
        self._loans = loans

        # check for strings
        if 'tokens' in self.header:
            stridx = self.header['tokens']
        elif 'orthoparse' in self.header:
            stridx = self.header['orthoparse']
        elif 'ipa' in self.header:
            stridx = self.header['ipa']
        else:
            if 'strings' in keywords:
                try:
                    stridx = self.header[keywords['strings']]
                except:
                    print(
                            "[i] No valid source for strings could be found."
                            )
            else:
                print("[i] No valid source for strings could be found.")
                return 

        # create the alignments by assembling the ids of all sequences
        if 'msa' not in self._meta:
            self._meta['msa'] = {ref:{}}
            for key,value in self.etd[ref].items():
                tmp = [x for x in value if x != 0]
                seqids = []
                for t in tmp:
                    seqids += t
                if len(seqids) > 1:
                    
                    # set up the dictionary
                    d = {}
                    d['taxa'] = []
                    d['seqs'] = []
                    d['dataset'] = self.filename
                    d['ID'] = []
                    if 'concept' in self.header:
                        concept = self[seqids[0],'concept']
                        d['seq_id'] = 'Cognate Set: {0} ("{1}")'.format(key,concept)
                    else:
                        d['seq_id'] = 'Cognate Set: {0}'.format(key)
                    
                    # set up the data
                    for seq in seqids:
                        taxon = self[seq,'taxa']
                        string = self[seq][stridx]
                        d['ID'] += [seq]
                        d['taxa'] += [self[seq,'taxa']]
                        d['seqs'] += [self[seq][stridx]]
                    self._meta['msa'][ref][key] = d

    def align(
            self,
            **keywords
            ):
        """
        Carry out a multiple alignment analysis of the data.

        Parameters
        ----------
        method : { "progressive", "library" } (default="progressive")
            Select the method to use for the analysis.
        iteration : bool (default=False)
            Set to c{True} in order to use iterative refinement methods.
        swap_check : bool (default=False)
            Set to c{True} in order to carry out a swap-check.
        output : bool (default=False)
            Set to c{True} in order to write all alignments to file.
        model : { 'dolgo', 'sca', 'asjp' }
            A string indicating the name of the :py:class:`Model \
            <lingpy.data.model>` object that shall be used for the analysis.
            Currently, three models are supported:
            
            * "dolgo" -- a sound-class model based on :evobib:`Dolgopolsky1986`,

            * "sca" -- an extension of the "dolgo" sound-class model based on
              :evobib:`List2012b`, and
            
            * "asjp" -- an independent sound-class model which is based on the
              sound-class model of :evobib:`Brown2008` and the empirical data
              of :evobib:`Brown2011` (see the description in
              :evobib:`List2012`.
        
        mode : { 'global', 'dialign' }
            A string indicating which kind of alignment analysis should be
            carried out during the progressive phase. Select between: 
            
            * "global" -- traditional global alignment analysis based on the
              Needleman-Wunsch algorithm :evobib:`Needleman1970`,

            * "dialign" -- global alignment analysis which seeks to maximize
              local similarities :evobib:`Morgenstern1996`.

        modes : list (default=[('global',-2,0.5),('local',-1,0.5)])
            Indicate the mode, the gap opening penalties (GOP), and the gap
            extension scale (GEP scale), of the pairwise alignment analyses
            which are used to create the library.
        
        gop : int (default=-5)
            The gap opening penalty (GOP) used in the analysis.

        scale : float (default=0.6)
            The factor by which the penalty for the extension of gaps (gap
            extension penalty, GEP) shall be decreased. This approach is
            essentially inspired by the exension of the basic alignment
            algorithm for affine gap penalties :evobib:`Gotoh1982`.

        factor : float (default=1)
            The factor by which the initial and the descending position shall
            be modified.

        tree_calc : { 'neighbor', 'upgma' } (default='upgma')
            The cluster algorithm which shall be used for the calculation of
            the guide tree. Select between ``neighbor``, the Neighbor-Joining
            algorithm (:evobib:`Saitou1987`), and ``upgma``, the UPGMA
            algorithm (:evobib:`Sokal1958`).

        gap_weight : float (default=0)
            The factor by which gaps in aligned columns contribute to the
            calculation of the column score. When set to 0, gaps will be
            ignored in the calculation. When set to 0.5, gaps will count half
            as much as other characters.
        
        restricted_chars : string (default="T")
            Define which characters of the prosodic string of a sequence
            reflect its secondary structure (cf. :evobib:`List2012b`) and
            should therefore be aligned specifically. This defaults to "T",
            since this is the character that represents tones in the prosodic
            strings of sequences.
        """
        kw = dict(
                method = 'progressive',
                iteration = False,
                swap_check = False,
                output = False,
                model = rcParams['sca'],
                mode = rcParams['align_mode'],
                modes = rcParams['align_modes'],
                gop = rcParams['align_gop'],
                scale = rcParams['align_scale'],
                factor = rcParams['align_factor'],
                tree_calc = rcParams['align_tree_calc'],
                gap_weight = rcParams['gap_weight'],
                restricted_chars = rcParams['restricted_chars'],
                classes = rcParams['classes'],
                sonar = rcParams['sonar'],
                scoredict = rcParams['scorer'],
                ref = rcParams['ref'],
                plots = False,
                filename = self.filename,
                show = False
                )

        kw.update(keywords)

        for key,value in sorted(
                self.msa[kw['ref']].items(),
                key=lambda x:x[0]
                ):
            if rcParams['verbose']: print("[i] Analyzing cognate set number {0}.".format(key))
            
            # check for scorer keyword
            if not kw['scoredict']:
                m = SCA(
                        value,
                        **kw
                        )
            else:
                # get the tokens 
                numbers = [self[idx,'numbers'] for idx in value['ID']]
                if kw['sonar']:
                    sonars = [self[idx,'sonars'] for idx in value['ID']]
                else:
                    sonars = False
                value['seqs'] = numbers
                m = SCA(
                        value,
                        **kw
                        )

                kw['sonar'] = sonars
                kw['classes'] = False
            
            if kw['method'] == 'progressive':
                m.prog_align(**kw)
                        
            elif kw['method'] == 'library':
                m.lib_align(**kw)

            if kw['iteration']:
                m.iterate_clusters(0.5)
                m.iterate_orphans()
                m.iterate_similar_gap_sites()

            if kw['swap_check']:
                m.swap_check()

            # convert back to external format, if scoredict is set
            if kw['scoredict']:
                for i,alm in enumerate(m.alm_matrix):
                    tk = self[m.ID[i],'tokens']
                    new_tk = class2tokens(tk,alm)
                    m.alm_matrix[i] = new_tk

            if kw['output']:
                try:
                    m.output(
                            'msa',
                            filename='{0}-msa/{1}-{2}'.format(
                                self.filename,
                                m.dataset,
                                key
                                )
                            )
                except:
                    os.mkdir('{0}-msa'.format(self.filename))
                    m.output(
                            'msa',
                            filename='{0}-msa/{1}-{2}'.format(
                                self.filename,
                                m.dataset,
                                key
                                )
                            )
            self._meta['msa'][kw['ref']][key]['alignment'] = m.alm_matrix
            self._meta['msa'][kw['ref']][key]['_sonority_consensus'] = m._sonority_consensus
        
        #if kw['plots']:
        #    self.output('alm',ref=kw['ref'],filename='.tmp')
        #    html.alm2html('.tmp.alm',filename=kw['filename'],show=kw['show'])
                    
    def __len__(self):
        return len(self.msa)

    def plot(
            self,
            fileformat = 'html',
            **keywords
            ):
        """
        Make an HTML plot of the aligned data.
        """
        defaults = dict(
                title = 'LexStat - Automatic Cognate Judgments',
                shorttitle = "LexStat",
                dataset = self.filename,
                show = False,
                filename = self.filename,
                ref = rcParams['ref']
                )
        for k in defaults:
            if k not in keywords:
                keywords[k] = defaults[k]

        self.output('alm',ref=keywords['ref'],filename='.tmp')
        html.alm2html(
                '.tmp.alm',
                **keywords
                )

    def get_consensus(
            self,
            tree = False,
            gaps = False,
            classes = False,
            consensus = 'consensus',
            counterpart = 'ipa',
            weights = [],
            **keywords
            ):
        """
        Calculate a consensus string of all MSAs in the wordlist.

        Parameters
        ----------
        msa : {c{list} ~lingpy.align.multiple.Multiple}
            Either an MSA object or an MSA matrix.
        tree : {c{str} ~lingpy.thirdparty.cogent.PhyloNode}
            A tree object or a Newick string along which the consensus shall be
            calculated.
        gaps : c{bool} (default=False)
            If set to c{True}, return the gap positions in the consensus.
        classes : c{bool} (default=False)
            Specify whether sound classes shall be used to calculate the consensus.
        model : ~lingpy.data.model.Model
            A sound class model according to which the IPA strings shall be
            converted to sound-class strings.

        """
        # determine defaults
        defaults = dict(
                model     = rcParams['sca'],
                gap_scale = 1.0,
                ref       = rcParams['ref'],
                )
        for k in defaults:
            if k not in keywords:
                keywords[k] = defaults[k]

        # check for deprecated "cognates"
        if 'cognates' in keywords:
            print(rcParams['W_deprecation'].format('cognates','ref'))
            ref = keywords['cognates']

        # switch ref
        if keywords['ref'] != rcParams['ref']:
            rcParams['ref'] = keywords['ref']

        # reassing ref for convenience
        ref = keywords['ref']

        # check for existing alignments
        test = list(self.msa[ref].keys())[0]
        if 'alignment' not in self.msa[ref][test]:
            print("[!] No alignments could be found, You should carry out"
                    " an alignment analysis first!")
            return
        
        # go on with the analysis
        cons_dict = {}
        for cog in self.etd[ref]:
            if cog in self.msa[ref]:
                if rcParams['verbose']: print("[i] Analyzing cognate set number '{0}'...".format(cog))
                
                # temporary solution for sound-class integration
                if classes == True:
                    classes = []
                    if weights:
                        keywords['weights'] = prosodic_weights(
                                prosodic_string(
                                    self.msa[ref][cog]['_sonority_consensus']
                                    )
                                )
                    else:
                        keywords['weights'] = [1.0 for i in range(len(self.msa[ref][cog]['alignment']))]

                    for alm in self.msa[ref][cog]['alignment']:
                        cls = [c for c in tokens2class(
                                alm,
                                keywords['model']
                                ) if c != '0']
                        cls = class2tokens(cls,alm)
                        classes += [cls]

                    cons = get_consensus(
                            self.msa[ref][cog]['alignment'],
                            classes = misc.transpose(classes),
                            tree = tree,
                            gaps = gaps,
                            taxa = [str(taxon.replace("(","").replace(")","")) for taxon in self.msa[ref][cog]['taxa']],
                            #taxa = self.msa[ref][cog]['taxa'],
                            **keywords
                            )
                    classes = True
                else:
                    cons = get_consensus(
                            self.msa[ref][cog]['alignment'],
                            classes = classes,
                            tree = tree,
                            gaps = gaps,
                            taxa = [str(taxon.replace("(","").replace(")","")) for taxon in self.msa[ref][cog]['taxa']],
                            #taxa = self.msa[ref][cog]['taxa'],
                            **keywords
                            )
                self.msa[ref][cog]["consensus"] = cons

            # if there's no msa for a given cognate set, this set is a
            # singleton
            else:
                cons = self[[k[0] for k in self.etd[ref][cog] if k != 0][0],counterpart]
            
            # add consensus to dictionary
            cons_dict[cog] = cons        
        
        # add the entries
        self.add_entries(
                consensus,
                ref,
                lambda x:cons_dict[x] 
                )

    def output(
            self,
            fileformat,
            **keywords
            ):
        """
        Write wordlist to file.

        Parameters
        ----------
        fileformat : {'csv', 'tre','nwk','dst', 'taxa', 'starling', 'paps.nex', 'paps.csv'}
            The format that is written to file. This corresponds to the file
            extension, thus 'csv' creates a file in csv-format, 'dst' creates
            a file in Phylip-distance format, etc.
        filename : str
            Specify the name of the output file (defaults to a filename that
            indicates the creation date).
        subset : bool (default=False)
            If set to c{True}, return only a subset of the data. Which subset
            is specified in the keywords 'cols' and 'rows'.
        cols : list
            If *subset* is set to c{True}, specify the columns that shall be
            written to the csv-file.
        rows : dict
            If *subset* is set to c{True}, use a dictionary consisting of keys
            that specify a column and values that give a Python-statement in
            raw text, such as, e.g., "== 'hand'". The content of the specified
            column will then be checked against statement passed in the
            dictionary, and if it is evaluated to c{True}, the respective row
            will be written to file.
        cognates : str
            Name of the column that contains the cognate IDs if 'starling' is
            chosen as an output format.

        missing : { str, int } (default=0)
            If 'paps.nex' or 'paps.csv' is chosen as fileformat, this character
            will be inserted as an indicator of missing data.

        tree_calc : {'neighbor', 'upgma'}
            If no tree has been calculated and 'tre' or 'nwk' is chosen as
            output format, the method that is used to calculate the tree.

        threshold : float (default=0.6)
            The threshold that is used to carry out a flat cluster analysis if
            'groups' or 'cluster' is chosen as output format.
        
        """
        kw = dict(
                ref = rcParams['ref'],
                filename = rcParams['filename']
                )
        kw.update(keywords)

        # define two vars for convenience
        ref = kw['ref']
        filename = kw['filename']

        if 'cognates' in kw:
            print(rcParams['W_deprecation'].format('cognates','ref'))
            ref = kw['cognates']

        if ref != rcParams['ref']:
            rcParams['ref'] = ref

        if fileformat not in ['alm']:
            return self._output(fileformat,**kw)
        
        if fileformat == 'alm':

            # define the string to which the stuff is written
            out = self.filename+'\n'
            
            # get a dictionary for concept-ids
            concept2id = dict(
                    zip(
                        self.concepts,
                        [i+1 for i in range(len(self.concepts))]
                            )
                        )
            idx = 1
            for concept in self.concepts:
                out += '\n'
                indices = self.get_list(
                        row=concept,
                        flat=True
                        )
                if self._loans:
                    cogids = [abs(self[i,ref]) for i in indices]
                else:
                    cogids = [self[i,ref] for i in indices]
                cogids = sorted(set(cogids))
                for cogid in cogids:
                    if cogid in self.msa[ref]:
                        for i,alm in enumerate(self.msa[ref][cogid]['alignment']):
                            taxon = self.msa[ref][cogid]['taxa'][i]
                            seq = self.msa[ref][cogid]['seqs'][i]
                            cid = concept2id[concept]
                            # add this line for alignments containing loans
                            real_cogid = self[self.msa[ref][cogid]['ID'][i],ref]
                            out += '\t'.join(
                                [
                                    str(real_cogid),
                                    taxon,
                                    concept,
                                    str(cid),
                                    '\t'.join(alm)
                                    ]
                                )+'\n'
                    else:
                        this_idx = [x for x in self.etd[ref][cogid] if x != 0][0][0]
                        taxon = self[this_idx,'taxon']
                        seq = self[this_idx,'ipa']
                        cid = concept2id[concept]

                        out += '\t'.join(
                                [
                                    str(cogid),
                                    taxon,
                                    concept,
                                    str(cid),
                                    ''.join(seq),
                                    ]
                                )+'\n'

            f = codecs.open(filename + '.' + fileformat,'w','utf-8')
            f.write(out)
            f.close()

def SCA(
        infile,
        **keywords
        ):
    """
    Method returns alignment objects depending on input file or input data.

    Notes
    -----
    This method checks for the type of an alignment object and returns an
    alignment object of the respective type.
    """

    # set the defaults
    defaults = {
            'comment'      : rcParams['comment'], #'#',
            "diacritics"   : rcParams['diacritics'], #None,
            "vowels"       : rcParams['vowels'], #None,
            "tones"        : rcParams['tones'], #None,
            "combiners"    : rcParams['combiners'], #'\u0361\u035c',
            "breaks"       : rcParams['breaks'], #'.-',
            "stress"       : rcParams['stress'], #"ˈˌ'",
            "merge_vowels" : rcParams['merge_vowels'], #True
            }
    # check for keywords
    for k in defaults:
        if k not in keywords:
            keywords[k] = defaults[k]
   
    # check for datatype
    if type(infile) == dict:
        parent = MSA(infile,**keywords)
    else:
        if infile[-4:] in ['.msa','.msq']:
            parent = MSA(infile,**keywords)
        elif infile[-4:] in ['.psq','psa']:
            parent = PSA(infile,**keywords)
        elif infile[-4:] in ['.csv','.tsv']:
            parent = Alignments(infile,**keywords)

    return parent

def get_consensus(
        msa,
        tree = False,
        gaps = False,
        taxa = False,
        classes = False,
        **keywords
        ):
    """
    Calculate a consensus string of a given MSA.

    Parameters
    ----------
    msa : {c{list} ~lingpy.align.multiple.Multiple}
        Either an MSA object or an MSA matrix.
    tree : {c{str} ~lingpy.thirdparty.cogent.PhyloNode}
        A tree object or a Newick string along which the consensus shall be
        calculated.
    gaps : c{bool} (default=False)
        If set to c{True}, return the gap positions in the consensus.
    taxa : {c{list} bool} (default=False)
        If *tree* is chosen as a parameter, specify the taxa in order of the aligned
        strings.
    classes : c{bool} (default=False)
        Specify whether sound classes shall be used to calculate the consensus.
    model : ~lingpy.data.model.Model
        A sound class model according to which the IPA strings shall be
        converted to sound-class strings.
    local : { c{bool}, "peaks", "gaps" }(default=False)
        Specify whether local pre-processing should be applied to the data. If
        set to c{peaks}, the average alignment score of each column is taken as
        reference to remove low-scoring columns from the alignment. If set to
        "gaps", the columns with the highest proportion of gaps will be
        excluded.

    Returns
    -------
    cons : c{str}
        A consensus string of the given MSA.
    """
    # set defaults
    def rep_weights(char1, char2, prosody):
                    if char1 == char2:
                        return 0
                    else:
                        if char1 == '-':
                            if char2 in ['a','e','i','o','u','E','I',
                                       '3', 'ɛ', 'æ', 'ɜ', 'ɐ', 'ʌ', 
                                       'ᴇ', 'ə', 'ɘ', 'ɤ', 'ᴀ', 'ã', 
                                       'ɑ', 'ɪ', 'ɨ', 'ɿ', 'ʅ', 'ɯ',
                                       'œ', 'ɞ', 'ɔ', 'ø', 'ɵ', 'õ', 
                                       'ɶ', 'ɷ', 'ʏ', 'ʉ', 'ᴜ', 'ʊ']:
                                return 0.1
                            else:
                                return 0.8
                        elif char2 == "-":
                            if char1 in ['a','e','i','o','u','E','I',
                                       '3', 'ɛ', 'æ', 'ɜ', 'ɐ', 'ʌ', 
                                       'ᴇ', 'ə', 'ɘ', 'ɤ', 'ᴀ', 'ã', 
                                       'ɑ', 'ɪ', 'ɨ', 'ɿ', 'ʅ', 'ɯ',
                                       'œ', 'ɞ', 'ɔ', 'ø', 'ɵ', 'õ', 
                                       'ɶ', 'ɷ', 'ʏ', 'ʉ', 'ᴜ', 'ʊ']:
                                return 0.3
                            else:
                                return 0.1
                        else:
                            return 0.1
    defaults = dict(
            model = rcParams['sca'],
            gap_scale = 1.0,
            mode = 'majority',
            gap_score = -10,
            weights = [1 for i in range(len(msa[0]))],
            rep_weights = rep_weights,
            local = False
            )
    for k in defaults:
        if k not in keywords:
            keywords[k] = defaults[k]
    
    # stores the consensus string
    cons = ''

    # transform the matrix
    if hasattr(msa,'alm_matrix'):
        matrix = misc.transpose(msa.alm_matrix)
    else:
        matrix = misc.transpose(msa)

    # check for local peaks
    if keywords['local']:
        
        if keywords['local'] == 'peaks':
            # calculate a local index
            peaks = []
            for line in matrix:
                sim = []
                for i,charA in enumerate(line):
                    for j,charB in enumerate(line):
                        if i < j:
                            if charA not in '-' and charB not in '-':
                                sim += [keywords['model'](
                                        tokens2class([charA],keywords['model'])[0],
                                        tokens2class([charB],keywords['model'])[0]
                                        )]
                                a = tokens2class([charA],keywords['model'])[0]
                                b = tokens2class([charB],keywords['model'])[0]

                            else:
                                sim += [0.0]
                peaks += [sum(sim) / len(sim)]

            # get the average,min, and max of the peaks
            pmean = sum(peaks) / len(peaks)
            pmax = max(peaks)
            pmin = min(peaks)

            # exclude those lines from matrix whose average is smaller than pmean
            i = len(matrix)-1
            for peak in peaks[::-1]:
                if peak <= pmax - pmean - pmean/3:
                    del matrix[i]
                i -= 1
        
        elif keywords['local'] == 'gaps':
            # store the number of gaps in a simple array
            gap_array = []

            for line in matrix:
                gap_array += [line.count('-') / len(line)]

            # we now try to get the average number of lines
            average = sum(gap_array) / len(gap_array)

            # we discard all lines which are beyond the half of the average (stupid
            # solution, but for testing it hopefully suffices...)
            i = len(matrix) - 1
            for score in gap_array[::-1]:
                if score >= 1 - average + average/4:
                    del matrix[i]
                i -= 1


    # check for classes
    if classes:
        # if classes are passed as array, we use this array as is
        if type(classes) == list:
            pass
        # if classes is a Model-object
        elif hasattr(msa,'ipa2cls'):
            msa.ipa2cls(model=keywords['model'])
            classes = misc.transpose(msa.classes)
    
    # if no tree is passed, it is a simple majority-rule principle that outputs
    # the consensus string
    if not tree:
        if not classes:
            for col in matrix:
                tmp = {}

                # count chars in columns
                for j,c in enumerate(col):
                    if c in tmp:
                        tmp[c] += 1
                    else:
                        tmp[c] = 1

                # half the weight of gaps
                if '-' in tmp:
                    tmp['-'] = tmp['-'] * keywords['gap_scale']

                # get maximum
                chars = [c for c,n in sorted(
                    tmp.items(),
                    key=lambda x:(x[1],len(x[0])),
                    reverse=True
                    )]
                
                # append highest-scoring char
                cons += chars[0]
        elif classes:
            for i,col in enumerate(classes):
                tmpA = {}
                tmpB = {}

                # count chars in columns
                for j,c in enumerate(col):
                    if c in tmpA:
                        tmpA[c] += 1
                    else:
                        tmpA[c] = 1

                    if matrix[i][j] in tmpB:
                        tmpB[matrix[i][j]] += 1
                    else:
                        tmpB[matrix[i][j]] = 1

                # half the weight of gaps
                if '-' in tmpA:
                    tmpA['-'] = tmpA['-'] * keywords['gap_scale']
                    #print(tmp['-'],keywords['gap_scale'])               

                # get max
                chars = [(c,n) for c,n in sorted(
                    tmpA.items(),
                    key=lambda x:x[1],
                    reverse=True
                    )]

                # if mode is set to 'maximize', calculate the score 
                if keywords['mode'] == 'maximize':
                    tmpC = {}
                    for j,c in enumerate(col):
                        if c in tmpC:
                            pass
                        else:
                            score = 0
                            for k,c2 in enumerate(col):
                                if '-' not in (c,c2):
                                    score += keywords['model'](c,c2)
                                else:
                                    if (c,c2) == ('-','-'):
                                        score += 0
                                    else:
                                        score += keywords['gap_score'] * keywords['weights'][i]

                            score = score / len(col)
                            tmpC[c] = score

                    chars = [(c,n) for c,n in sorted(
                        tmpC.items(),
                        key=lambda x:(x[1],tmpA[x[0]]),
                        reverse=True
                        )]

                # check for identical classes
                maxV = chars.pop(0)

                clss = [maxV[0]]
                while chars:
                    newV = chars.pop(0)
                    if newV[1] == maxV[1]:
                        clss += [newV[0]]
                    else:
                        break
                
                tmp = {}
                for j,c in enumerate(col):
                    if c in clss:
                        if matrix[i][j] in tmp:
                            tmp[matrix[i][j]] += 1
                        else:
                            tmp[matrix[i][j]] = 1
 
                # get max
                chars = [c for c,n in sorted(
                    tmp.items(),
                    key=lambda x:(x[1],len(x[0])),
                    reverse=True
                    )] 

                cons += chars[0]

    # otherwise, we use a bottom-up parsimony approach to determine the best
    # match
    elif tree:
        #hack: this operates on the non-transposed alm_matrix
        matrix = misc.transpose(matrix)
        #if the taxa are defined, extract the sub-guidetree accordingly
        if taxa:
            all_taxa = [leaf.Name for leaf in tree.tips()]
            taxon_to_id = dict({(str(all_taxa[i]),i) for i in range(0,len(all_taxa))})
            #print(taxon_to_id)
            tree = tree.deepcopy()
            for leaf in tree.tips():
                leaf.Name = str(taxon_to_id[leaf.Name])
            #print(tree)
            #print(taxa)
            newIndices = [taxon_to_id[str(taxon)] for taxon in taxa]
            #print(newIndices)
            tree = subGuideTree(tree,newIndices)
            #print(tree)
            #indexMap = dict({(newIndices[taxa[i]],i) for i in range(len(taxa))})
            #print(indexMap)
            #for leaf in tree.tips():
            #    leaf.Name = str(indexMap[int(leaf.Name)])
        #otherwise, the leaves of the guide trees are expected to have integer IDs
        #print("\nWrite partial alignments and sizes into the tree:")
        for node in tree.postorder():
            if node.isTip():
                #print(node.Name)
                node.alignment = [matrix[int(node.Name)]]
                node.size = 1
            else:
                node.alignment = node.Children[0].alignment + node.Children[1].alignment
                node.size = node.Children[0].size + node.Children[1].size
        #for node in tree.postorder():
        #    print str(node.Name) + ": (" + str(node.size) + ") " + str(node.alignment)
        #print("\nCompute phoneme distribution at each position of the alignment:")
        for node in tree.postorder():
            node.distribution = []
        for i in range (0,len(matrix[0])):
            for node in tree.postorder():
                if node.isTip():
                    node.distribution.append({matrix[int(node.Name)][i] : 1.0})
                else:
                    node.distribution.append({})
                    child1 = node.Children[0]
                    child2 = node.Children[1]
                    for phoneme in set(child1.distribution[i].keys()) | set(child2.distribution[i].keys()):
                        value = 0.0
                        if phoneme in child1.distribution[i].keys():
                            value += child1.size * child1.distribution[i][phoneme]
                        if phoneme in child2.distribution[i].keys():
                            value += child2.size * child2.distribution[i][phoneme]
                        value /= node.size
                        node.distribution[i][phoneme] = value
        #for node in tree.postorder():
        #    print str(node.Name) + ": " + str(node.distribution)
        recon_alg = "sankoff_parsimony"
        #print("\nReconstruct word forms at inner nodes by simplistic criteria:")
        for node in tree.postorder():
            node.reconstructed = []
        if recon_alg == "modified_consensus":
            for i in range (0,len(matrix[0])):
                for node in tree.postorder():
                    dist = node.distribution[i]
                    maxValue = max(dist.values())
                    maxKeys = [key for key in dist.keys() if dist[key]==maxValue]
                    if len(maxKeys) == 1 or node.isRoot():
                        node.reconstructed.append(maxKeys[0])
                    else:         
                        parentDist = node.Parent.distribution[i]
                        maxKey = max(maxKeys, key=(lambda key: parentDist[key]))
                        node.reconstructed.append(maxKey)
        elif recon_alg == "binary_decision":
            for i in range (0,len(matrix[0])):
                for node in tree.postorder():
                    if node.isTip():
                        #just retrieve the original at the leaves
                        dist = node.distribution[i]
                        maxValue = max(dist.values())
                        maxKeys = [key for key in dist.keys() if dist[key]==maxValue]
                        node.reconstructed.append(maxKeys[0])
                    else:
                        leftVariant = node.Children[0].reconstructed[i]
                        rightVariant = node.Children[1].reconstructed[i]
                        #if one of both is '-', take the other one (preference for segment loss)
                        #BUT: epenthesis is allowed
                        if leftVariant == '-' and rightVariant not in ['a','e','i','o','u','E','I',
                                                                       '3', 'ɛ', 'æ', 'ɜ', 'ɐ', 'ʌ', 
                                                                       'ᴇ', 'ə', 'ɘ', 'ɤ', 'ᴀ', 'ã', 
                                                                       'ɑ', 'ɪ', 'ɨ', 'ɿ', 'ʅ', 'ɯ',
                                                                       'œ', 'ɞ', 'ɔ', 'ø', 'ɵ', 'õ', 
                                                                       'ɶ', 'ɷ', 'ʏ', 'ʉ', 'ᴜ', 'ʊ']:
                            node.reconstructed.append(rightVariant)
                        elif rightVariant == '-' and leftVariant not in ['a','e','i','o','u','E','I',
                                                                       '3', 'ɛ', 'æ', 'ɜ', 'ɐ', 'ʌ', 
                                                                       'ᴇ', 'ə', 'ɘ', 'ɤ', 'ᴀ', 'ã', 
                                                                       'ɑ', 'ɪ', 'ɨ', 'ɿ', 'ʅ', 'ɯ',
                                                                       'œ', 'ɞ', 'ɔ', 'ø', 'ɵ', 'õ', 
                                                                       'ɶ', 'ɷ', 'ʏ', 'ʉ', 'ᴜ', 'ʊ']:
                            node.reconstructed.append(leftVariant)
                        else:
                            #let the distribution decide otherwise
                            dist = node.distribution[i]
                            maxValue = max(dist.values())
                            maxKeys = [key for key in dist.keys() if dist[key]==maxValue]
                            if len(maxKeys) == 1 or node.isRoot():
                                node.reconstructed.append(maxKeys[0])
                            else:         
                                parentDist = node.Parent.distribution[i]
                                maxKey = max(maxKeys, key=(lambda key: parentDist[key]))
                                node.reconstructed.append(maxKey)
        elif recon_alg == "sankoff_parsimony":
            systematizationBonus = True
            distributionBonus = True
            for node in tree.postorder():
                node.sankoffTable = []
                node.sankoffPointers = []
            for i in range (0,len(matrix[0])):
                def sankoff_value(sankoffTable, char):
                    if char in sankoffTable.keys():
                        return sankoffTable[char]
                    else:
                        return 65535; #approximation to Integer.MAX_INT
                mtx = keywords["rep_weights"]
                #apply the Sankoff algorithm, store backpointers
                for node in tree.postorder():
                    node.sankoffTable.append(dict())
                    dist = node.distribution[i]
                    if node.isTip():
                        #just retrieve the original at the leaves (needs to be reconstructed from the differences)
                        maxValue = max(dist.values())
                        maxKeys = [key for key in dist.keys() if dist[key]==maxValue]
                        node.sankoffTable[i][maxKeys[0]] = 0
                        if systematizationBonus:
                            node.orig.best_replacements = {}
                    else:
                        node.sankoffPointers.append(dict())
                        sankoff1 = node.Children[0].sankoffTable[i]
                        sankoff2 = node.Children[1].sankoffTable[i]
                        recon1 = node.Children[0].reconstructed
                        recon2 = node.Children[1].reconstructed
                        for char in set(sankoff1.keys()) | set(sankoff2.keys()):
                            minSankoffValue = 65536
                            backPointers = ['-','-']
                            for char1 in sankoff1.keys():
                                for char2 in sankoff2.keys():
                                    bonusFactor1 = 1.0
                                    bonusFactor2 = 1.0
                                    if systematizationBonus:
                                        if hasattr(node.Children[0].orig, "best_replacements") and char + char1 in node.Children[0].orig.best_replacements.keys():
                                            bonusFactor1 /= 1 + node.Children[0].orig.best_replacements[char+char1] 
                                            #print ("bonusFactor1: " + str(bonusFactor1))           
                                        if hasattr(node.Children[1].orig, "best_replacements") and char + char2 in node.Children[1].orig.best_replacements.keys():
                                            bonusFactor2 /= 1 + node.Children[1].orig.best_replacements[char+char2]
                                            #print ("bonusFactor2: " + str(bonusFactor2))   
                                    if distributionBonus:
                                        bonusFactor1 /= node.distribution[i][char]
                                        bonusFactor2 /= node.distribution[i][char]
                                    char1no5 = char1
                                    char2no5 = char2
                                    if char1no5 == "5": char1no5 = "N"
                                    if char2no5 == "5": char2no5 = "N"
                                    proso1 = prosodic_string(recon1 + [char1no5])[-1]
                                    proso2 = prosodic_string(recon2 + [char2no5])[-1]
                                    sankoffValue = mtx(char,char1,proso1) * bonusFactor1 + sankoff1[char1]  + mtx(char,char2,proso2) * bonusFactor2 + sankoff2[char2]
                                    if (sankoffValue < minSankoffValue):
                                        minSankoffValue = sankoffValue
                                        backPointers[0] = char1
                                        backPointers[1] = char2
                            node.sankoffTable[i][char] = minSankoffValue
                            node.sankoffPointers[i][char] = backPointers
                        if systematizationBonus:           
                            if not hasattr(node.Children[0].orig, "best_replacements"):
                               node.Children[0].orig.best_replacements = {}
                            if not hasattr(node.Children[1].orig, "best_replacements"):
                               node.Children[1].orig.best_replacements = {}
                            minValue = min(node.sankoffTable[i].values())
                            minKeys = [key for key in node.sankoffTable[i].keys() if node.sankoffTable[i][key]==minValue]
                            for char in minKeys:
                                minValue1 = min(node.Children[0].sankoffTable[i].values())
                                for char1 in [key for key in node.Children[0].sankoffTable[i].keys() if node.Children[0].sankoffTable[i][key]==minValue1]:
                                    if char + char1 not in node.Children[0].orig.best_replacements.keys():
                                        node.Children[0].orig.best_replacements[char + char1] = 1
                                    else:
                                        node.Children[0].orig.best_replacements[char + char1] += 1
                                    #print(node.Children[0].orig.best_replacements)
                                minValue2 = min(node.Children[1].sankoffTable[i].values())
                                for char2 in [key for key in node.Children[1].sankoffTable[i].keys() if node.Children[1].sankoffTable[i][key]==minValue2]:
                                    if char + char2 not in node.Children[1].orig.best_replacements.keys():
                                        node.Children[1].orig.best_replacements[char + char2] = 1
                                    else:
                                        node.Children[1].orig.best_replacements[char + char2] += 1
                                    #print(node.Children[1].orig.best_replacements)
                #read out the backpointers for an optimal reconstruction
                #print(str(tree.sankoffTable[i]))
                minValue = min(tree.sankoffTable[i].values())
                minKeys = [key for key in tree.sankoffTable[i].keys() if tree.sankoffTable[i][key]==minValue]
                reconChar = minKeys[0]
                def reconstruct_by_sankoff(node, char):
                    if char == "5": node.reconstructed.append("N")
                    else: node.reconstructed.append(char)
                    if not node.isTip():
                        reconstruct_by_sankoff(node.Children[0], node.sankoffPointers[i][char][0])
                        reconstruct_by_sankoff(node.Children[1], node.sankoffPointers[i][char][1])
                reconstruct_by_sankoff(tree, reconChar)
        else:
            print("ERROR: Unknown reconstruction method: " + recon_alg)
        #printTree(tree,0,names=[germanicNameTable[lang] for lang in cognateLangs], field="reconstructed", func="".join)
        cons = "".join(tree.reconstructed)

    if gaps:
        return cons
    else:
        return cons.replace('-','')




#.. File Formats
#.. ------------
#.. 
#.. Pairwise as well as multiple sequence comparison is basically carried out by
#.. reading data from text files and writing the results of the analyses back to
#.. text files. For pairwise and multiple sequence analyses, specific file formats 
#.. are required. See the documentation for the respective classes for details.
#.. 
#.. ``psq``-format
#..     The ``psq``-format is a specific format for text files containing unaligned
#..     sequence pairs. Files in this format should have the extension ``psq``. 
#..     
#..     The first line of a ``psq``-file contains information regarding the dataset.
#..     The sequence pairs are given in triplets, with a sequence identifier in the
#..     first line of a triplet (containing the meaning, or orthographical
#..     information) and the two sequences in the second and third line, whereas
#..     the first column of each sequence line contains the name of the taxon and
#..     the second column the sequence in IPA format. All triplets are divided by
#..     one empty line. As an example, consider the file ``test.psq``::
#.. 
#..         Harry Potter Testset
#..         Woldemort in German and Russian
#..         German  waldemar
#..         Russian vladimir
#.. 
#..         Woldemort in English and Russian
#..         English woldemort
#..         Russian vladimir
#.. 
#..         Woldemort in English and German
#..         English woldemort
#..         German  waldemar
#.. 
#.. ``psa``-format
#..     The ``psa``-format is a specific format for text files containing unaligned
#..     sequence pairs. Files in this format should have the extension ``psq``. 
#..     
#..     The first line of a ``psa``-file contains information regarding the
#..     dataset.  The sequence pairs are given in quadruplets, with a sequence
#..     identifier in the first line of a quadruplet (containing the meaning, or
#..     orthographical information) and the aligned sequences in the second and
#..     third line, whith the name of the taxon in the first column and all aligned
#..     segments in the following columns, separated by tabstops. The fourth line
#..     contains a float indicating the similarity score of the sequences.  All
#..     quadruplets are divided by one empty line. As an example, consider the file
#..     ``test.psa``::
#.. 
#..         Harry Potter Testset
#..         Woldemort in German and Russian
#..         German.    w    a    l    -    d    e    m    a    r
#..         Russian    v    -    l    a    d    i    m    i    r
#..         41.0
#..         
#..         Woldemort in English and Russian
#..         English    w    o    l    -    d    e    m    o    r    t
#..         Russian    v    -    l    a    d    i    m    i    r    -
#..         34.0
#..         
#..         Woldemort in English and German
#..         English    w    o    l    d    e    m    o    r    t
#..         German.    w    a    l    d    e    m    a    r    -
#..         56.0
#.. 
#.. ``msq``-format
#..     The ``msq``-format is a specific format for text files containing unaligned
#..     sequences. Files in this format should have the extension ``msq``. The
#..     first line of an ``msq``-file contains information regarding the dataset.
#..     The second line contains information regarding the sequence (meaning,
#..     identifier), and the following lines contain the name of the taxa in the
#..     first column and the sequences in IPA format in the second column,
#..     separated by a tabstop. As an example, consider the file ``test.msq``::
#.. 
#..         Harry Potter Testset
#..         Woldemort (in different languages)
#..         German  waldemar
#..         English woldemort
#..         Russian vladimir
#.. 
#.. 
#.. ``msa``-format
#..     The ``msa``-format is a specific format for text files containing already
#..     aligned sequence pairs. Files in this format should have the extension
#..     ``msa``. 
#..     
#..     The first line of a ``msa``-file contains information regarding the
#..     dataset. The second line contains information regarding the sequence (its
#..     meaning, the protoform corresponding to the cognate set, etc.). The aligned
#..     sequences are given in the following lines, whereas the taxa are given in
#..     the first column and the aligned segments in the following columns.
#..     Additionally, there may be a specific line indicating the presence of swaps
#..     and a specific line indicating highly consistent sites (local peaks) in the
#..     MSA.  The line for swaps starts with the headword ``SWAPS`` whereas a plus
#..     character (``+``) marks the beginning of a swapped region, the dash
#..     character (``-``) its center and another plus character the end. All sites
#..     which are not affected by swaps contain a dot. The line for local peaks
#..     starts with the headword ``LOCAL``. All sites which are highly consistent
#..     are marked with an asterisk (``*``), all other sites are marked with a dot
#..     (``.``). As an example, consider the file ``test.msa``::
#.. 
#..         Harry Potter Testset
#..         Woldemort (in different languages)
#..         English     w    o    l    -    d    e    m    o    r    t
#..         German.     w    a    l    -    d    e    m    a    r    -
#..         Russian     v    -    l    a    d    i    m    i    r    -
#..         SWAPS..     .    +    -    +    .    .    .    .    .    .
#..         LOCAL..     *    *    *    .    *    *    *    *    *    .

<|MERGE_RESOLUTION|>--- conflicted
+++ resolved
@@ -30,10 +30,7 @@
 from .pairwise import Pairwise
 
 from ..algorithm import misc
-<<<<<<< HEAD
-=======
-
->>>>>>> 1fadf781
+
 
 class MSA(Multiple):
     """
