--- conflicted
+++ resolved
@@ -12,35 +12,6 @@
 
 # these are lexstat-specific parameters, all prefixed by "lexstat"
 lexstat = dict(
-<<<<<<< HEAD
-        lexstat_transform      = {
-                    'A':'C',
-                    'B':'C',
-                    'C':'C',
-                    'L':'c',
-                    'M':'c',
-                    'N':'c',
-                    'X':'V', #
-                    'Y':'V', #
-                    'Z':'V', #
-                    'T':'T', #
-                    '_':'_'
-                    },
-        lexstat_runs           = 1000,
-        lexstat_modes          = [("global",-2,0.5),("local",-1,0.5)],
-        lexstat_rands          = 1000,
-        lexstat_limit          = 10000,
-        lexstat_scoring_method = 'shuffle',
-        lexstat_ratio          = (2,1),
-        lexstat_vscale         = 1.0,
-        lexstat_threshold      = 0.3,
-        lexstat_cluster_method = 'upgma',
-        lexstat_preprocessing_method = 'sca',
-        lexstat_preprocessing_threshold = 0.7,
-        lexstat_bad_chars_limit = 0.1,
-        lexstat_scoring_threshold = 0.7
-        )
-=======
     lexstat_transform={
         'A': 'C',
         'B': 'C',
@@ -60,15 +31,14 @@
     lexstat_limit=10000,
     lexstat_scoring_method='shuffle',
     lexstat_ratio=(2, 1),
-    lexstat_vscale=0.5,
-    lexstat_threshold=0.3,
+    lexstat_vscale=1.0,
+    lexstat_threshold=0.45,
     lexstat_cluster_method='upgma',
     lexstat_preprocessing_method='sca',
     lexstat_preprocessing_threshold=0.7,
     lexstat_bad_chars_limit=0.1,
     lexstat_scoring_threshold=0.7
 )
->>>>>>> d196d51c
 rcParams.update(lexstat)
 
 # these are alignment-specific parameters, all prefixed by "align"
@@ -114,9 +84,9 @@
     align_stamp="""# MSA
 # dataset    : {0}
 # collection : {1}
-# aligned by : LingPy-2.2 <www.lingpy.org>
-# created on : {2}
-# parameters : {3}
+# aligned by : LingPy Version {2} <www.lingpy.org>
+# created on : {3}
+# parameters : {4}
 """)
 rcParams.update(alignments)
 
@@ -178,7 +148,6 @@
     for value in kw_base[key]:
         alias[value] = key
 
-
 def rc(rval=None, **keywords):
     """
     Function changes parameters globally set for LingPy sessions.
