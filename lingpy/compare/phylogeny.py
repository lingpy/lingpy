# *-* coding: utf-8 *-*
# author   : Johann-Mattis List
# email    : mattis.list@gmail.com
# created  : 2013-01-21 13:00
# modified : 2014-12-02 21:14
# Future imports for compatibility 
from __future__ import print_function
from __future__ import division
from __future__ import unicode_literals

"""
Phylogeny-based detection of borrowings in lexicostatistical wordlists.
"""

__author_="Johann-Mattis List"
__date__="2014-12-02"


# basic imports
import os
import json
import itertools
import codecs
import re
import sys

from six import text_type

# thirdparty imports
import numpy as np

# import error classes
from ._phylogeny.utils import *
from ._phylogeny._settings import rcParams
from ..align.multiple import Multiple
from ..convert.plot import plot_tree, plot_gls, plot_concept_evolution
from .. import compat
from .. import util
from .. import log

# mpl is only used for specific plots, we can therefor make a safe import
try:
    import matplotlib as mpl
    import matplotlib.pyplot as plt
except ImportError:
    log.missing_module('matplotlib')

# import 3d-stuff
try:
    from mpl_toolkits.mplot3d import Axes3D
except:
    log.missing_module('matplotlib')

# import the geoplot module
try:
    import mpl_toolkits.basemap as bmp
except ImportError:
    log.missing_module('basemap')
try:
    import networkx as nx
except:
    log.missing_module('networkx')
try:
    import scipy as sp
except:
    log.missing_module('scipy')

from ._phylogeny.polygon import getConvexHull

# lingpy imports
from ..thirdparty import cogent as cg
from ..convert.graph import *
from ..basic import Wordlist
from ..read.csv import csv2dict,csv2list


def get_gls(
        paps,
        taxa,
        tree,
        gpl = 1,
        weights = (1,1),
        push_gains = True,
        missing_data = 0
        ):
    """
    Calculate a gain-loss scenario. 

    Parameters
    ----------
    paps : list
        A list containing the presence-absence patterns for all leaves of the
        reference tree. Presence is indicated by 1, and absence by 0. Missing
        characters are indicated by -1.
    taxa : list
        The list of taxa (leaves of the tree).
    tree : str
        A tree in Newick-format. Taxon names should (of course) be identical
        with the names in the list of taxa.
    gpl : int
        Gains per lineage. Specify the maximal amount of gains per lineage. One
        lineage is hereby defined as one path in the tree. If set to 0, only
        one gain per lineage is allowed, if set to 1, one additional gain is
        allowed, and so on. Use with care, since this will lead to larger
        computation costs (more possibilities have to be taken care of) and can
        also be quite unrealistic.
    weights : tuple (default=(1,1))
        Specify the weights for gains and losses. Setting this parameter to
        (2,1) will penalize gain events with 2 and loss events with 1.
    push_gains : bool (default=True)
        Determine whether of a set of equally parsimonious patterns those
        should be retained that show gains closer to the leaves of the tree or
        not.
    missing_data : int (default=0)
        Determine how missing data should be represented. If set to 0
        (default), missing data will be treated in the same way as absence
        character states. If you want missing data to be accounted for in the
        algorithm, set this parameter to -1. 

    Notes
    -----
    This is an enhanced version of the older approach to parsimony-based
    gain-loss mapping. The algorithm is much faster than the previous one and
    also written much clearer as to the code. In most tests I ran so far, it
    also outperformed other approaches by finding more parsimonious solutions.

    """
    # this line is just to make sure we actually copy the paps and don't change
    # them unwillingly
    pap = [p for p in paps]

    for i,taxon in enumerate(taxa):
        if pap[i] == -1:
            pap[i] = missing_data
    
    # get dictionary for taxa with their states
    statesD = dict(zip(taxa,pap))

    states1 = [s for s in statesD if statesD[s] == 1]
    states0 = [s for s in statesD if statesD[s] == 0]

    # get subtree for taxa with positive paps
    tree = tree.lowestCommonAncestor([t for t in taxa if statesD[t] == 1])

    # get the tips for the current subtree
    tips = tree.getTipNames()

    # get the root name
    root = tree.Name

    # get the nodes
    nodes = tree.getNodeNames()

    # get the distance from each taxon to the root
    distances = {}
    for node in [n for n in nodes if n != root]:
        
        # get distance to root
        d = len(tree.getConnectingEdges(root,node))
        
        # append to dictionary
        try:
            distances[d] += [node]
        except:
            distances[d] = [node]
    distances[0] = [root]

    # assign the scenarios, each scenario consists of the state of the node in
    # the tree and a dictionary with the previous events, where the node-name
    # is the key and the event (1,0,-1) is the value
    scenarios = {}
    for taxon in tips:
        scenarios[taxon] = [(statesD[taxon],{})]

    # return simple scenario if the group is single origin
    if [statesD[tip] for tip in tips].count(1) == len(tips):
        return [(root,1)]

    # start iteration over outmost layer
    for i in sorted(distances,reverse=True):
        log.debug("Calculating Layer {0}...".format(i))

        # iterate over all nodes in the layer
        for node in distances[i]:
            
            # get the tree node
            tree_node = tree.getNodeMatchingName(node)

            # check whether node is tip
            if not tree_node.isTip():

                # get the nodes' children
                names = [n.Name for n in tree_node.Children]
                children = [scenarios[n] for n in names]
                log.debug("... current node {0} ({1})".format(node,names))

                # get all possible combinations
                combinations = itertools.product(*children)

                # define new nodes list (to be appended to new node
                new_nodes = []

                for combination in combinations:
                    
                    # get stories
                    states = [node[0] for node in combination]
                    stories = [node[1] for node in combination]

                    # evaluate the states
                    s1 = states.count(1)
                    s0 = states.count(0)
                    sM = states.count(-1)

                    # get the length of the states
                    sL = len(states)

                    # get new stories
                    new_stories = {}
                    for story in stories:
                        new_stories.update(story)

                    # combine states if they evaluate to 1
                    if s1 + sM == sL:
                        
                        # append the new combined stuff to the dictionary
                        new_nodes += [(1,new_stories)]
                        log.debug("...... 1 nodes: %s" % (new_nodes[-1],))

                    # combine states if they evaluate to 0
                    elif s0 + sM == sL:
                        
                        # append the new combined stuff to the dictionary
                        new_nodes += [(0,new_stories)]
                        log.debug("...... 0 nodes: %s" % (new_nodes[-1],))

                    # if the both evaluate to -1, also combine them
                    elif sM == sL:
                        new_nodes += [(-1,new_stories)]

                    # append both scenarios if there's both 1 and 0
                    else:

                        # assuming origin, each node that has a 0, needs an extra
                        # origin
                        new_storiesA = new_stories.copy()
                        new_storiesB = new_stories.copy()

                        for j,state in enumerate(states):
                            if state == 1:
                                new_storiesA[names[j]] = 1
                            if state == 0:
                                new_storiesB[names[j]] = 0

                        new_nodes += [(1,new_storiesB)]
                        new_nodes += [(0,new_storiesA)]
                        
                        log.debug("...... 01 nodes: %s" % (new_nodes[-2],))
                        log.debug("...... 01 nodes: %s" % (new_nodes[-1],))

            
                # evaluate the scenarios for consistency reasons,
                good_nodes = []
                minGains,minLoss = {},{}
                for j,(state,scenario) in enumerate(new_nodes):
                    
                    # avoid to append scenarios with more than allowed gains
                    # per lineage
                    if not (state == 1 and list(scenario.values()).count(1) > gpl):

                        # check scenarios having a loss in order to retrieve
                        # the scenario with the minimal weight, since once a
                        # loss is determined, the gains can be freely chosen
                        if state == 0:
                            gains = list(scenario.values()).count(1)
                            losses = list(scenario.values()).count(0)
                            w = gains * weights[0] + losses * weights[1] 
                            try:
                                minGains[w] += [j]
                            except KeyError:
                                minGains[w] = [j]

                        # do the same for scenarios having a gain, if multiple
                        # loss-models are encountered
                        elif state == 1:
                            gains = list(scenario.values()).count(1)
                            losses = list(scenario.values()).count(0)
                            w = gains * weights[0] + losses * weights[1]
                            try:
                                minLoss[w] += [j]
                            except:
                                minLoss[w] = [j]

                # append lowest weights in gains to the list
                if minGains:
                    good_nodes += [new_nodes[idx] for idx in
                            minGains[min(minGains)]]
                if minLoss:
                    good_nodes += [new_nodes[idx] for idx in
                            minLoss[min(minLoss)]]

                scenarios[tree_node.Name] = good_nodes

    
    # select the best of all scenarios by comparing all weights
    w = len(taxa) * weights[0]

    winners = {}
    for s in scenarios[root]:
        if s[0] == 1:
            s[1][root] = s[0]

        # count the weights
        events = list(s[1].values())
        gains = events.count(1)
        losses = events.count(0)

        w = gains * weights[0] + losses * weights[1]
        
        try:
            winners[w] += [list(s[1].items())]
        except:
            winners[w] = [list(s[1].items())]

    # select the scenario with the hightest number of gains, if push-gains
    # option is set to true
    log.debug(
        '%s' % (
            [x for x in tree.getNodeMatchingName(root).getTipNames()
             if x not in states1],))

    if push_gains:
        winner = sorted(
                winners[min(winners)],
                key = lambda x: [y[1] for y in x].count(1)
                )
    else:
        winner = sorted(
                winners[min(winners)],
                key = lambda x: [y[1] for y in x].count(0)
                )

    return winner[0]


class PhyBo(Wordlist):
    """
    Basic class for calculations using the TreBor method.

        
    Parameters
    ----------
    dataset : string
        Name of the dataset that shall be analyzed.
    tree : {None, string}
        Name of the tree file.
    paps : string (default="pap")
        Name of the column that stores the specific cognate IDs consisting
        of an arbitrary integer key and a key for the concept.
    ref : string (default="cogid")
        Name of the column that stores the general cognate ids (the
        "reference" of the analysis).
    tree_calc : {'neighbor','upgma'} (default='neighbor')
        Select the algorithm to be used for the tree calculation if no tree is
        passed with the file.
    missing : int (default=-1)
        Specify how missing data should be handled. If set to -1, missing data
        can account for both presence or absence of a cognate set in the given
        language. If set to 0, missing data is treated as absence.
    degree : int (default=100)
        The degree which is chosen for the projection of the tree layout.
    """

    # XXX generally: find a way to check whether a dataset was already loaded,
    # XXX otherwise it takes too long a time to recalculate everything
    
    def __init__(
            self,
            dataset,
            tree = None,
            paps = 'pap',
            ref = 'cogid',
            tree_calc = 'neighbor',
            **keywords
            ):
        # TODO check for keywords, allow to load trees, etc.
        defaults = {
                'degree' : 100,
                'singletons' : True,
                'missing' : -1,
                'change' : lambda x: x**1.5,
                'start' : 0
                }
        for k in defaults:
            if k not in keywords:
                keywords[k] = defaults[k]

        # check for cognates
        if 'cognates' in keywords:
            log.deprecated('cognates','ref')
            ref = keywords['cognates']

        # store the name of the dataset and the identifier for paps
        if dataset[-4:] in ['.qlc','.csv']:
            self.dataset = dataset[:-4]
        else:
            self.dataset = dataset

        self._pap_string = paps

        # open csv-file of the data and store it as a word list attribute
        if os.path.isfile(self.dataset+'.qlc'):
            infile = self.dataset+'.qlc'
        elif os.path.isfile(self.dataset+'.csv'):
            log.deprecated('csv','qlc')
            infile = self.dataset+'.csv'
        else:
            raise compat.FileNotFoundError("The input file could not be found.")
        Wordlist.__init__(self,infile,row='concept',col='doculect')
        
        log.info("Loaded the wordlist file.")

        # check for glossid
        if 'glid' not in self.entries:
            self._gl2id = dict(
                    zip(
                        self.rows,
                        [i+1 for i in range(len(self.rows))]
                        )
                    )
            self._id2gl = dict([(b,a) for a,b in self._gl2id.items()])

            f = lambda x: self._gl2id[x]

            self.add_entries(
                    'glid',
                    'concept',
                    f
                    )
        # check for paps as attribute in the wordlist
        if paps not in self.entries:
             
            # define the function for conversion
            f = lambda x,y: "{0}:{1}".format(x[y[0]],x[y[1]])
            self.add_entries(
                    paps,
                     ref+',glid',
                     f
                     )
            log.info("Created entry PAP.")
         
        # get the paps and the etymological dictionary
        if not hasattr(self,'paps'):
            self.paps = self.get_paps(ref=paps,missing=keywords['missing'])
            self.etd = self.get_etymdict(ref=paps)

        log.info("Created the PAP matrix.")

        # get a list of concepts corresponding to the cogs and get the
        # singletons to be excluded from the calculation
        if not hasattr(self,'singletons'):
            tmp = self.get_etymdict(ref=paps,entry='concept')
            
            # a dictionary with pap-key as key and concept as value
            self.pap2con = {}

            # list stores the singletons
            self.singletons = []
        
            # only calculate singletons if the option is chosen
            for key in self.paps:
                
                # get the names of the concepts
                concept_list = [k for k in tmp[key] if k != 0]
                concept = concept_list[0][0]
                self.pap2con[key] = concept

                # check for singletons
                if keywords['singletons']:
                    if sum([1 for p in self.paps[key] if p >= 1]) == 1:
                        self.singletons.append(key)
            
            # create a list of keys for faster access when iterating
            self.cogs = [k for k in self.pap2con if k not in self.singletons]
            log.info("Excluded singletons.")

        # summarize the cognate sets under their common concept

        # Load the tree, if it is not defined, assume that the treefile has the
        # same name as the dataset
        if not tree:
            if hasattr(self, 'tree'):
                pass
            else:
                #elif not tree and not hasattr(self,'tree'):
                # try to load the tree first
                try:
                    self.tree = cg.LoadTree(dataset+'.tre')
                except:
                    # create it otherwise
                    self.calculate(
                            'tree',
                            ref=ref,
                            tree_calc=tree_calc,
                            )
                    log.info("Tree-file was not found, creating it now...")
                # XXX TODO
        
        # if it is explicitly defined, try to load that file
        else: #not hasattr(self,'tree'):
            self._meta['tree'] = cg.LoadTree(tree)
            log.info("Loaded the tree.")

        if isinstance(self.tree, text_type):
            self.tree = cg.LoadTree(treestring=self.tree)

        # if no good topology is given, create it automatically, using
        # the radial layout function
        gTpl = radial_layout(
                self.tree,
                filename='',
                degree=keywords['degree'],
                change= keywords['change'],
                start = keywords['start']
                )
        log.info("Calculated radial layout for the tree. ")
        
        self.tgraph = gTpl
        
        # create a couple of further attributes
        for a in ['stats','gls','dists','graph','acs']:
            if not hasattr(self,a):
                setattr(self,a,{})

    def _get_GLS_top_down(
            self,
            pap,
            mode = 1,
            missing_data = 0
            ):
        """
        Infer gain-loss scenario using the method by Dagan & Martin (2007).

        """
        # check for mode
        try:
            mode = int(mode)
        except:
            raise ValueError("[i] Mode should be an integer.")
        
        # get the list of nodes that are not missing
        taxa,paps = [],[]
        for i,taxon in enumerate(self.taxa):
            if pap[i] == -1:
                pap[i] = missing_data
            taxa += [taxon]
            paps += [pap[i]]

        # get list of taxa where pap is 1
        presents = [self.taxa[i] for i in range(len(self.taxa)) if pap[i] in (1,-1)]

        # get the subtree containing all taxa that have positive paps
        tree = self.tree.lowestCommonAncestor(
                [
                    self.taxa[i] for i in range(len(self.taxa)) if pap[i] >= 1
                    ]
                )
        log.debug("Subtree is {0}.".format(text_type(tree)))

        # assign the basic (starting) values to the dictionary
        nodes = [t.Name for t in tree.tips()]
        log.debug("Nodes are {0}.".format(','.join(nodes)))
        
        if mode == 1:
            return [(tree.Name,1)]
        
        # store the scenario
        scenario = []

        # make the queue
        queue = [[tree,1]]
        while queue:
            
            # get tree and counter from queue
            tmp_tree,counter = queue.pop(0)

            # break if counter exceeds the mode
            if counter >= mode:
                t = tmp_tree.lowestCommonAncestor([p for p in presents if p in
                    tmp_tree.getTipNames()])
                if hasattr(t,'Name'):
                    scenario += [(t.Name,1)]
                else:
                    scenario += [(tmp_tree.Name,0)]
            else:
                # store common names and children nodes
                commons = []

                # get tip names for checking
                tmp_names = tmp_tree.getTipNames()

                # store results for separate children
                tmp_results = []
                
                # now, we iterate over all children and append them to the
                # queue
                children = tmp_tree.Children
                for child in children:

                    # get lowest common ancestor
                    subtree = child.lowestCommonAncestor(
                            [p for p in presents if p in child.getTipNames()]
                            )

                    # check for tip names in subtrees
                    if hasattr(subtree,"Children"):
                        subnames = subtree.getTipNames()
                    else:
                        if child.Name in presents:
                            subnames = [child.Name]
                        else:
                            subnames = []
                    
                    # append subnames to commons
                    commons += subnames

                    # append data to our tmp_results
                    tmp_results += [child]
                
                # evaluate the results
                cSet = set(commons)
                tSet = set(tmp_names)
                # check for identity and stop iteration if tips are identical
                if cSet == tSet:
                    scenario += [(tmp_tree.lowestCommonAncestor(presents).Name,1)]
                # otherwise check for intersection and small amount of
                # differences
                #elif tmp_tree == tree.lowestCommonAncestor(commons):
                ##elif cSet.issubset(tSet) and len(tSet) - len(cSet) < len(tSet) / 2:
                #    scenario += [(tmp_tree.lowestCommonAncestor(presents).Name,1)]
                # otherwise append the other results to the queue
                else:
                    add2scenario = []
                    for child in tmp_results:
                        if child.Children:
                            queue += [(child,counter+1)]
                        else:
                            if child.Name in presents:
                                add2scenario += [child]
                    
                    if len(add2scenario) == 2:
                        if add2scenario[0].Parent == add2scenario[1].Parent:
                            scenario += [(add2scenario[0].Parent.Name,1)]
                        else:
                            for c in add2scenario:
                                scenario += [(c.Name,1)]
                    else:
                        for c in add2scenario:
                            scenario += [(c.Name,1)]

        # TODO fill the scenario with gaps
        output = []
        d = {}
        for i,taxon in enumerate(taxa):
            if paps[i] >= 1:
                d[taxon] = 1
            else:
                d[taxon] = 0

        for s in scenario:
            
            # append scenario to output
            output += [s]

            # get the subtree
            subtree = tree.getNodeMatchingName(s[0])

            # check whether subtree is leave
            if not subtree.Children:
                pass
            else:
                # order the internal nodes according to the number of their leaves
                ordered_nodes = sorted(
                        subtree.nontips()+[subtree],key=lambda x:len(x.tips())
                        )

                # start bottom-up
                for node in ordered_nodes:
                    
                    # get the children
                    children = node.Children
                    
                    # store the states
                    states = []

                    # iterate over the children
                    for child in children:
                        state = d[child.Name]
                        states += [state]

                    # check for identity of states
                    if sum(states) == len(states):
                        d[node.Name] = 1
                    elif sum(states) == 0:
                        d[node.Name] = 0
                    else:
                        d[node.Name] = 1
                        for i,state in enumerate(states):
                            if state == 0:
                                output += [(children[i].Name,0)]

        return output


    def _get_GLS(
            self,
            pap,
            mode = 'w',
            r = (1,1),
            gpl = 1,
            push_gains = True,
            missing_data = 0
            ):
        """
        Calculate a gain-loss scenario (GLS) for a given PAP.

        Parameters
        ----------
        pap : list
            The presence/absence pattern of a given cognate-set.
        mode : str (default='w')
            The mode of the analysis, select between "w" (weights) and "r"
            (restrictio).
        r : { tuple, int } (default=(1,1))
            The weights (as binary tuple) or the restriction (an integer),
            negative restrictions mark the maximal amount of losses.
        gpl : int (default=1)
            The maximal number of gains per lineage.
        push_gains : bool (default=True)
            Indicate whether gains should be pushed to the leaves or not.
        missing_data : int (default=0)
            Indicate, how missing values should be represented in the paps. If
            set to 0, missing values will be treated as non-cognate words. If
            set to 1, missing values will be treated as potential cognates.

        """
        # make a dictionary that stores the scenario
        d = {}
        
        # get the list of nodes that are not missing
        taxa,paps,missing = [],[],[]
        for i,taxon in enumerate(self.taxa):
            if pap[i] == -1:
                pap[i] = missing_data
            taxa += [taxon]
            paps += [pap[i]]

        # get the subtree containing all taxa that have positive paps
        tree = self.tree.lowestCommonAncestor(
                [
                    self.taxa[i] for i in range(len(self.taxa)) if pap[i] >= 1
                    ]
                )

        log.debug("Subtree is {0}.".format(text_type(tree)))

        # assign the basic (starting) values to the dictionary
        nodes = [t.Name for t in tree.tips()]
        log.debug("Nodes are {0}.".format(','.join(nodes)))

        # calculate the initial restriction value (maximal weight). This is roughly
        # spoken simply the minimal value of either all events being counted as
        # origins (case 1) or assuming origin of the character at the root and
        # counting all leaves that lost the character as single loss events (case
        # 2). In case two, the first gain of the character has to be added
        # additionally
        if mode == 'w':
            RST = min(paps.count(1) * r[0], paps.count(0) * r[1] + r[0])
        elif mode == 'r':
            RST = r

        # get maximal number of gains and losses, note that we have to include
        # missing data in a two-fold fashion here. this is probably
        # computationally not the most feasible solution. however, it is the
        # only way I can think of at the moment
        maxG = sum([1 for x in nodes if paps[taxa.index(x)] in (1,-1)])
        maxL = sum([1 for x in nodes if paps[taxa.index(x)] in (0,-1)])

        log.debug("Initial restriction threshold is {0}.".format(RST))

        # get the first state of all nodes and store the state in the
        # dictionary. note that we start from two distinct scenarios: one
        # assuming single origin at the root where all present states in the
        # leave are treated as retentions, and one assuming multiple origins,
        # where all present states in the leaves are treated as origins
        dbpaps = []
        for node in nodes:
            idx = taxa.index(node)
            if paps[idx] >= 1:
                state = 1
            else:
                state = paps[idx]
            dbpaps += [node+ '/' +str(state)]

            # we append the maximally remaining possible number of gains and
            # losses to the queue dictionary and decrease it steadily once two
            # branches are merged as either loss or gain
            d[node] = [(state,[],maxG,maxL)]

        # return simple scenario, if the group is single-origin
        if sum([d[node][0][0] for node in nodes]) == len(nodes):
            return [(tree.Name,1)]

        # order the internal nodes according to the number of their leaves
        ordered_nodes = sorted(
                tree.nontips()+[tree],key=lambda x:len(x.tips())
                )

        search_space = 0
        log.debug('The Pap to be analysed: %s' % ', '.join(dbpaps))

        # join the nodes successively
        for i,node in enumerate(ordered_nodes):
            log.debug('Node to be joined in this run: %s' % node)
           

            # when dealing with multifurcating trees, we have to store all
            # possible scenarios, i.e. we need to store the crossproduct of all
            # scenarios

            # get the names of the children of the nodes
            names = [x.Name for x in node.Children]

            # get the nodes with their states from the dictionary
            tmp_nodes = [d[x.Name] for x in node.Children]

            # get the cross-product of the stuff
            crossp = itertools.product(*tmp_nodes)
            
            newNodes = []
            
            # combine the histories of the items if all have the same value,
            # therefore, we first get the states in a simple list
            for cross in crossp:
                search_space += 1

                states = [x[0] for x in cross]
                stories = [x[1] for x in cross]
                
                # get the restriction values
                maxGains = [x[2] for x in cross]
                maxLosses = [x[3] for x in cross]

                states_1 = states.count(1)
                states_0 = states.count(0)
                states_m = states.count(-1) # missing states

                states_len = len(states)

                # get the minimal gain and loss values
                maxGain = max(maxGains)
                maxLoss = max(maxLosses)

                # calculate the restriction value
                if mode == 'w':
                    # the following line contains some serious bug
                    # (DENKFEHLER), it works at the moment, but we should be
                    # very DAMN careful with this!
                    rst = min(maxGain * r[0] + r[1], maxLoss * r[1] + r[0])
                else:
                    rst = abs(RST)

                log.debug("... MaxG / MaxL / rst: {0} / {1} / {2}.".format(maxGain,maxLoss,rst))
                #log.debug("... Stories: %s" % stories)
                
                # combine the histories
                new_stories = []
                for x in stories:
                    new_stories += x
                
                # if states are identical and point to gain / presence of
                # chars, we add them directly. here we also include the number
                # of missing states: if missing states turn up, we simply treat
                # them as presence values
                if states_1 + states_m== states_len: 

                    # add the histories to the queue only if their weight is
                    # less or equal to the maxWeight
                    gl = [k[1] for k in new_stories]+[1]
              

                    if mode == 'w':
                        weight = gl.count(1) * r[0] + gl.count(0) * r[1]
                    else:
                        if RST < 0:
                            weight = gl.count(0)
                        else:
                            weight = gl.count(1) + 1 # we need to add 1 here
                    
                    log.debug("... state,weight: %s %s" % (gl,weight))
                    # when combining two gains, make sure that the allowed
                    # amount of gains per lineage will not be overwritten by
                    # the combination of new gains
                    gains_per_lineage = sum([1 for k in new_stories if k[1] == 1])

                    if weight <= rst and gains_per_lineage < gpl:

                        # make sure to append a smaller restriction value,
                        # since we could spare one event due to regular
                        # calculation
                        if mode == 'w':
                            newNodes.append((1,new_stories,maxGain-1,maxLoss))
                        else:
                            #if gl.count(0) <= maxLoss:
                            newNodes.append((1,new_stories,maxGain,maxLoss))
                
                # if states are identical and point to absence of chars, we
                # assign them directly to the higher node. here, missing chars
                # are also included
                elif states_0 + states_m == states_len:
                    gl = [k[1] for k in new_stories]
                    log.debug("... state is 1 %s" % gl)
                    
                    if mode == 'w':
                        weight = gl.count(1) * r[0] + gl.count(0) * r[1]
                    else:
                        if RST < 0:
                            weight = gl.count(0)
                        else:
                            weight = gl.count(1)

                    log.debug("... state,weight: %s %s" % (gl,weight))
                        
                    if weight <= rst:
                        if mode == 'w':
                            newNodes.append((0,new_stories,maxGain,maxLoss-1))
                        else:
                            #if gl.count(0) <= maxLoss:
                            newNodes.append((0,new_stories,maxGain,maxLoss-1))

                # if states are both missing 
                elif states_m == states_len:
                    log.debug("... all states are missing")
                        
                    if mode == 'w':
                        newNodes.append((-1,new_stories,maxGain,maxLoss-1))
                    else:
                        #if gl.count(0) <= maxLoss:
                        newNodes.append((-1,new_stories,maxGain,maxLoss-1))

                # if the states are not identical, we check for both scenarios
                else:
                    log.debug("... states are different.")

                    # first scenario (tmpA) assumes origin, that is, for each node
                    # that has a 1, we add an origin to new_stories, same is
                    # for loss scenario (tmpB)
                    tmpA = [x for x in new_stories]
                    tmpB = [x for x in new_stories]
                    for c,state in enumerate(states):
                        if state == 1 or state == -1:
                            tmpA += [(names[c],1)]
                        if state == 0 or state == -1:
                            tmpB += [(names[c],0)]

                    # get the vectors to make it easier to retrieve the number
                    # of losses and gains
                    glA = [k[1] for k in tmpA]
                    glB = [k[1] for k in tmpB] + [1] # don't forget adding 1 origin

                    # check the gain-loss scores
                    if mode == 'w':
                        weightA = glA.count(1) * r[0] + glA.count(0) * r[1]
                        weightB = glB.count(1) * r[0] + glB.count(0) * r[1]
                    else:
                        if RST < 0:
                            weightA = glA.count(0)
                            weightB = glB.count(0)
                        else:
                            weightA = glA.count(1)
                            weightB = glB.count(1)
                    
                    # create the new nodes. Note that we can only reduce the
                    # number of losses here by one, but not the possible number
                    # of gains, since the last gain will also score in our
                    # calculation, but we cannot predict, whether a given gain
                    # is indeed the last one (or can we?)
                    newNodeA = (0,tmpA,maxGain,maxLoss)
                    newNodeB = (1,tmpB,maxGain,maxLoss)
                    
                    # check for additional gains in the gain-scenario,
                    # according to the current model, we don't allow for one
                    # character to be gained twice along a branch, i.e. by an
                    # ancestor, then get lost, and than be gained anew
                    gains_per_lineage = sum([1 for k in tmpB if k[1] == 1])
                    if gains_per_lineage >= gpl: # in [k[1] for k in tmpB]:
                        noB = True
                    else:
                        noB = False

                    if weightA <= rst:
                        newNodes += [newNodeA]

                    if weightB <= rst and not noB:
                        newNodes += [newNodeB]
                        
                d[node.Name] = newNodes
                log.debug("... Possible scenarios for '{0}': {1}".format(node.Name,len(d[node.Name])))
        
        # try to find the best scenario by counting the ratio of gains and losses.
        # the key idea here is to reduce the number of possible scenarios according
        # to a given criterion. We choose the criterion of minimal changes as a
        # first criterion to reduce the possibilities, i.e. we weight both gains
        # and losses by 1 and select only those scenarios where gains and losses
        # sum up to a minimal number of gains and losses. This pre-selection of
        # scenarios can be further reduced by weighting gains and losses
        # differently. So in a second stage we choose only those scenarios where
        # there is a minimal amount of gains. 

        # convert the specific format of the d[tree.Name] to simple format
        gls_list = []
        for first,last,mg,ml in d[tree.Name]:
            log.debug('%s %s' % (first,last))
            if first == 1:
                gls_list.append([(tree.Name,first)]+last)
            else:
                gls_list.append(last)

        log.debug("Number of inferred scenarios: %s" % len(d[tree.Name]))
        log.debug("Number of decisions: %s" % search_space)

        # the tracer stores all scores
        tracer = []
        gain_tracer = []

        for i,line in enumerate(gls_list):
            
            # calculate gains and losses
            gains = sum([1 for x in line if x[1] == 1])
            losses = sum([1 for x in line if x[1] == 0])

            # calculate the score
            if mode == 'w':
                score = r[0] * gains + r[1] * losses
            else:
                score = gains + losses

            # append it to the tracer
            tracer.append(score)
        
        # get the minimum score
        minScore = min(tracer)

        if mode == 'w':

            # return the minimal indices, sort them according to the number of
            # gains inferred, thereby pushing gains to the root, similar to
            # Mirkin's (2003) suggestion
            best_gls = [gls_list[i] for i in range(len(tracer)) if tracer[i] == minScore]
            best_gls = sorted(
                    best_gls,
                    key = lambda x:sum([i[1] for i in x]),
                    reverse = push_gains
                    )
            return best_gls[0] 

        # push gains down to the root as suggested by Mirkin 2003
        minimal_gains = [gls_list[i] for i in range(len(tracer)) if tracer[i] == minScore]

        # make sure to check the model with minimal amount of gains
        minGains = len(self.taxa)
        for i,line in enumerate(minimal_gains):
            gains = sum([1 for x in line if x[1] == 1])
            if gains <= minGains:
                minGains = gains
        minimal_gains = [line for line in minimal_gains if sum(
            [1 for x in line if x[1] == 1]
            ) == minGains]
        
        best_scenario = 0
        old_length_of_tips = len(self.taxa) + 1

        for i,line in enumerate(minimal_gains):
            
            # calculate number of tips for the gains of a given scenario
            new_length_of_tips = 0
            for taxon,state in line:
                if state == 1:
                    new_length_of_tips += len(
                            self.tree.getNodeMatchingName(taxon).getTipNames()
                            )
            if new_length_of_tips < old_length_of_tips:
                old_length_of_tips = new_length_of_tips
                best_scenario = i
        
        return minimal_gains[best_scenario]

    def get_GLS(
            self,
            mode = 'weighted',
            ratio = (1,1),
            restriction = 3,
            output_gml = False,
            output_plot = False,
            tar = False,
            **keywords
            ):
        """
        Create gain-loss-scenarios for all non-singleton paps in the data.

        Parameters
        ----------
        mode : string (default="weighted")
            Select between "weighted", "restriction" and "topdown". The three
            modes refer to the following frameworks:

            * "weighted" refers to the weighted parsimony framework described in
              :evobib:`List2014b` and :evobib:`List2014a`. 
              Weights are
              specified with help of a ratio for the scoring of gain and loss
              events. The ratio can be defined with help of the *ratio*
              keyword.
            * "restrictino" refers to a simple method in which only a 
              specific amount of gain events
              is allowed. The maximally allowed number of gain events can be
              defined with help of the *restriction* keyword.
            * "topdown" refers to the top-down method outlined in
              :evobib:`Dagan2007` and first applied to linguistic data in
              :evobib:`Nelson-Sathi2011`. This method also defines a maximal
              number of gain events, but in contrast to the "restriction"
              approach, it starts from the top of the tree and stops if the
              maximal number of restrictions has been reached. The maximally
              allowed number of gain events can, again, be specified with help
              of the *restriction* keyword.
        ratio : tuple (default=(1,1))
            If "weighted" mode is selected, define the ratio between the
            weights for gains and losses.
        restriction : int (default=3)
            If "restriction" is selected as mode, define the maximal number of
            gains.
        output_gml : bool (default=False)
            If set to c{True}, the decisions for each GLS are stored in a
            separate file in GML-format.
        tar : bool (default=False)
            If set to c{True}, the GML-files will be added to a compressed tar-file.
        gpl : int (default=1)
            Specifies the maximal number of gains per lineage. This parameter
            specifies how cases should be handled in which a character is first
            gained, then lost, and then gained again. By setting this parameter
            to 1 (the default setting), such cases are prohibited, since only
            one gain per lineage is allowed. 
        missing_data : int (default=0)
            Currently, we offer two ways to handle missing data. The first case
            just treats missing data in the same way in which the absence of a
            character is handled and can be evoked by setting this parameter to
            0. The second case will treat missing data as either absent or
            present characters, based on how well each option coincides with
            the overall evolutionary scenario. This behaviour can be evoked by
            setting this parameter to -1.
        push_gains: bool (default=True)
            In bottom-up calculations, there will often be multiple scenarios
            upon which only one is selected by the method. In order to define
            consistent criteria for scenario selection, we follow
            :evobib:`Mirkin2003` in allowing to force the algorithm to prefer 
            those scenarios in which gains are pushed to the leaves. This
            behaviour is handle by this parameter. Setting it to *True* will
            force the algorithm to push gain events to the leaves of the tree.
            Setting it to *False* will force it to prefer those scenarios where
            the gains are closer to the root.


        """
        if mode not in ['weighted','w','r','restriction','t','topdown']:
            raise ValueError("[!] The mode {0} is not available".format(mode))

        # define alias for mode
        if mode in ['w','weighted']:
            mode = 'weighted'
        elif mode in ['r','restriction']:
            mode = 'restriction'
        else:
            mode = 'topdown'

        # create a named string for the mode
        if mode == 'weighted':
            glm = 'w-{0[0]}-{0[1]}'.format(ratio)
        elif mode == 'restriction':
            glm = 'r-{0}'.format(restriction)
        elif mode == 'topdown':
            glm = 't-{0}'.format(restriction)

        # set defaults
        defaults = {
                "force" : False,
                "gpl" : 1,
                "push_gains" : True,
                "missing_data" : 0
                }
        for key in defaults:
            if key not in keywords:
                keywords[key] = defaults[key]
        
        # check for previous analyses
        if glm in self.gls and not keywords['force']:
            log.info("Gain-loss scenario {0} has already been calculated.  For recalculation, set 'force' to 'True'.".format(glm))
            return
        
        # create statistics for this run
        self.stats[glm] = {}

        # store the statistics
        self.stats[glm]['mode'] = mode
        self.stats[glm]['dataset'] = self.dataset

        # attribute stores all gls for each cog
        self.gls[glm] = {}

        # make a temporary hash in order to decrease the number of calls to the
        # algorithm
        cogDict = {}

        skip,nonskip = 0,0
        with util.ProgressBar('GAIN-LOSS-MAPPING ({0})'.format(glm), len(self.cogs)) as progress:
            for cog in self.cogs:
                # check whether cog has already been calculated
                cogTuple = tuple(self.paps[cog])
                if cogTuple in cogDict:
                    skip += 1
                    log.debug("Skipping already calculated pattern for COG {0}...".format(cog))
                    self.gls[glm][cog] = cogDict[cogTuple]
                else:
                    nonskip += 1
                    log.debug("Calculating GLS for COG {0}...".format(cog))
                
                    # check for singletons
                    if sum([x for x in self.paps[cog] if x == 1]) == 1:
                        gls = [(self.taxa[self.paps[cog].index(1)],1)]
                    else:
                        if mode == 'weighted':
                            gls = get_gls(
                                self.paps[cog],
                                self.taxa,
                                self.tree,
                                gpl = keywords['gpl'],
                                weights = ratio,
                                push_gains = keywords['push_gains'],
                                missing_data = keywords['missing_data']
                                )

                        if mode == 'restriction':
                            gls = self._get_GLS(
                                self.paps[cog],
                                r = restriction,
                                mode = 'r',
                                gpl = keywords['gpl'],
                                push_gains = keywords['push_gains'],
                                missing_data = keywords['missing_data']
                                )

                        if mode == 'topdown':
                            gls = self._get_GLS_top_down(
                                self.paps[cog],
                                mode = restriction,
                                missing_data = keywords['missing_data']
                                )
                    noo = sum([t[1] for t in gls])
                
                    self.gls[glm][cog] = (gls,noo)
                
                    # append new results to cogDict
                    cogDict[cogTuple] = (gls,noo)

        # append scenario to gls
        log.info("Successfully calculated Gain-Loss-Scenarios.")
        
        # write the results to file
        # make the folder for the data to store the stats
        folder = self.dataset+'_phybo'
        try:
            os.mkdir(folder)
        except:
            pass       
        
        # if output of gls is chosen, load the gml-graph
        if output_gml:

            # make the directory for the files
            try:
                os.mkdir(os.path.join(folder,'gml'))
            except FileExistsError:
                pass

            # make next directory
            try:
                os.mkdir(
                        os.path.join(
                            folder,
                            'gml',
                            '{0}-{1}'.format(self.dataset,glm)
                            )
                        )
            except FileExistsError:
                pass

            # make the folder for png
            try:
                os.mkdir(
                        os.path.join(
                            folder,
                            'gml',
                            '{0}-{1}-figures'.format(self.dataset,glm),
                            )
                        )
            except FileExistsError:
                pass

            # store the graph
            for cog in self.cogs:
                gls = self.gls[glm][cog][0]
                g = gls2gml(
                        gls,
                        self.tgraph,
                        self.tree,
                        filename = os.path.join(
                            folder,
                            'gml',
                            '{0}-{1}'.format(self.dataset,glm),
                            cog
                            )
                        )

                # if plot of gml is chose
                if output_plot:
                    nodes = []
                    
                    for n,d in g.nodes(data=True):
                        x = d['graphics']['x']
                        y = d['graphics']['y']
                        f = d['graphics']['fill']
                        o = d['origin']
                        l = d['label']
                        
                        nodes.append((x,y,f,o,l))

                    edges = []
                    for a,b,d in g.edges(data=True):
                    
                        xA = g.node[a]['graphics']['x']
                        xB = g.node[b]['graphics']['x']
                        yA = g.node[a]['graphics']['y']
                        yB = g.node[b]['graphics']['y']
                    
                        edges += [(xA,xB,yA,yB)]
                    
                    #mpl.rc('text',usetex=keywords['usetex'])
                    fig = plt.figure()
                    figsp = fig.add_subplot(111)
                    ax = plt.axes(frameon=False)
                    plt.xticks([])
                    plt.yticks([])
                    
                    plt.axis('equal')
                    
                    for xA,xB,yA,yB in edges:
                    
                        plt.plot(
                                [xA,xB],
                                [yA,yB],
                                '-',
                                color='black',
                                linewidth=5
                                )
                        plt.plot(
                                [xA,xB],
                                [yA,yB],
                                '-',
                                color='0.2',
                                linewidth=4
                                )
                    for x,y,f,o,l in nodes:
                        if f == '#000000':
                            c = '#ffffff'
                        else:
                            c = '#000000'
                        if o == 1:
                            size = 20
                        else:
                            size = 10
                        if l.startswith('edge') or l.startswith('root'):
                            plt.plot(x,y,'o',markersize=size,color=f)
                        else:
                            plt.text(
                                    x,
                                    y,
                                    l,
                                    horizontalalignment='center',
                                    verticalalignment='center',
                                    size=8,fontweight='bold',color=c,backgroundcolor=f)
                    
                    #plt.subplots_adjust(left=0.02,right=0.98,top=0.98,bottom=0.02)
                    plt.savefig(
                            os.path.join(
                                folder,
                                'gml',
                                '{0}-{1}-figures'.format(self.dataset,glm),
                                cog,
                                '.png'
                                )
                            )
                    plt.clf()

            # if tar is chosen, put it into a tarfile
            if tar:
                os.system(
                        'cd {0}_phybo/gml/ ; tar -pczf {0}-{1}.tar.gz {0}-{1}; cd ..; cd ..'.format(
                            self.dataset,
                            glm
                            )
                        )
                os.system('rm {0}_phybo/gml/{0}-{1}/*.gml'.format(self.dataset,glm))
                os.system('rmdir {0}_phybo/gml/{0}-{1}'.format(self.dataset,glm))


        # store some statistics as attributes
        self.stats[glm]['ano'] = sum(
                [v[1] for v in self.gls[glm].values()]
                ) / len(self.gls[glm])
        self.stats[glm]['mno'] = max([v[1] for v in self.gls[glm].values()])
        self.stats[glm]['ratio'] = ratio 
        self.stats[glm]['restriction'] = restriction

        # store statistics and gain-loss-scenarios in textfiles
        # create folder for gls-data
        try:
            os.mkdir(os.path.join(folder,'gls'))
        except:
            pass
        
        log.info("Writing GLS data to file... ")

        lines = ['PAP\tGainLossScenario\tNumberOfOrigins']
        for cog in sorted(self.gls[glm]):
            gls,noo = self.gls[glm][cog]
            lines.append(
                "{0}\t".format(cog)+','.join(
                    ["{0}:{1}".format(a,b) for a,b in gls]
                ) + '\t' + text_type(noo)
            )
        util.write_text_file(
            os.path.join(folder, 'gls', '{0}-{1}.gls'.format(self.dataset,glm)),
            ''.join(line + '\n' for line in lines))

        # print out average number of origins
        log.info("Average Number of Origins: {0:.2f}".format(self.stats[glm]['ano']))

        # write statistics to stats file
        try:
            os.mkdir(os.path.join(folder,'stats'))
        except:
            pass

        lines = [
            'Number of PAPs (total): {0}'.format(len(self.paps)),
            'Number of PAPs (non-singletons): {0}'.format(len(self.gls[glm])),
            'Number of Singletons: {0}'.format(len(self.singletons)),
            'Average Number of Origins: {0:.2f}'.format(self.stats[glm]['ano']),
            'Maximum Number of Origins: {0}'.format(self.stats[glm]['mno']),
            'Mode: {0}'.format(mode),
        ]
        if mode == 'weighted':
            lines.append('Ratio: {0[0]} / {0[1]}'.format(ratio))
        elif mode == 'restriction':
            lines.append('Restriction: {0}'.format(restriction))
        util.write_text_file(
            os.path.join(folder, 'stats', '{0}-{1}'.format(self.dataset,glm)),
            ''.join(line + '\n' for line in lines))
        return

    def get_CVSD(
            self,
            ):
        """
        Calculate the Contemporary Vocabulary Size Distribution (CVSD).

        """
        #-># define taxa and concept as attribute for convenience
        #->taxa = self.taxa
        #->concepts = self.concept #XXX do we need this? XXX

        #-># calculate vocabulary size
        #->forms = []
        #->meanings = []
        #->for taxon in taxa:
        #->    f = [x for x in set(
        #->        self.get_list(col=taxon,entry=self._pap_string,flat=True)
        #->        ) if x in self.cogs
        #->        ]
        #->    m = set([x.split(':')[1] for x in f])
        #->    forms += [len(f)]
        #->    meanings += [len(m)]
        #->
        #-># store the stuff as an attribute
        #->self.dists['contemporary'] = [x for x,y in zip(forms,meanings)] # XXX
        dists = []
        for t in self.taxa:
            paps = sorted(set([p for p in self.get_list(
                    taxa = t,
                    entry = self._pap_string,
                    flat = True
                    ) if p not in self.singletons]))
            forms = len(paps)
            concepts = len(set(
                [self.pap2con[p] for p in paps]))
            dists += [forms]# / concepts]
        self.dists['contemporary'] = dists
        log.info("Calculated the distributions for contemporary taxa.")
        return 

    def get_AVSD(
            self,
            glm,
            **keywords
            ):
        """
        Function retrieves all pap s for ancestor languages in a given tree.
        """
        # get keywords and defaults
        defaults = {
                'proto' : False,
                'force' : False,
                }
        for key in defaults:
            if key not in keywords:
                keywords[key] = defaults[key]

        # check for already calculated glm
        # check for previous analyses
        if glm in self.dists and not keywords['force'] and glm != 'mixed':
<<<<<<< HEAD
            if rcParams["verbose"]:
                print("[i] Gain-loss scenario {0} has already been calculated. For recalculation, set 'force' to 'True'.".format(glm))
                print("For recalculation, set 'force' to True.")
=======
            log.info("Gain-loss scenario {0} has already been calculated. For recalculation, set 'force' to 'True'.".format(glm))
            log.info("For recalculation, set 'force' to True.")
>>>>>>> 222151dd
            return

        # get acs with help of utils
        acs,dst = get_acs(self,glm,**keywords)
        
        # append stuff to dist
        self.dists[glm] = dst

        # append stuff to acs
        self.acs[glm] = {}
        if keywords['proto']:
            paps = [self[k,self._pap_string] for k in self]
            protos = [self[k,keywords['proto']] for k in self]
            p2p = dict(zip(paps,protos))
            pap2protos = lambda x: p2p[x]
        else:
            pap2protos = lambda x: x #dict(zip(paps,paps))


        for k,v in acs.items():
            self.acs[glm][k] = [(p,self.pap2con[p],pap2protos(p)) for p in v]

        #-># define concepts for convenience
        #->concepts = self.concepts # XXX do we need this? XXX
        #->
        #-># get all internal nodes, i.e. the nontips and also the root
        #->nodes = ['root'] + sorted(
        #->        [node.Name for node in self.tree.nontips()],
        #->        key=lambda x: len(self.tree.getNodeMatchingName(x).tips()),
        #->        reverse = True
        #->        )

        #-># retrieve scenarios
        #->tmp = sorted([(a,b,c) for a,(b,c) in self.gls[glm].items()])
        #->cog_list = [t[0] for t in tmp]
        #->gls_list = [t[1] for t in tmp]
        #->noo_list = [t[2] for t in tmp]

        #-># create a list that stores the paps
        #->paps = [[0 for i in range(len(nodes))] for j in range(len(cog_list))]

        #-># iterate and assign values
        #->for i,cog in enumerate(cog_list):
        #->    
        #->    # sort the respective gls
        #->    gls = sorted(
        #->            gls_list[i],
        #->            key = lambda x: len(self.tree.getNodeMatchingName(x[0]).tips()),
        #->            reverse = True
        #->            )

        #->    # retrieve the state of the root
        #->    if gls[0][1] == 1 and gls[0][0] == 'root':
        #->        state = 1
        #->    else:
        #->        state = 0

        #->    # assign the state of the root to all nodes
        #->    paps[i] = [state for node in nodes]

        #->    # iterate over the gls and assign the respective values to all
        #->    # children
        #->    # XXX note that here we assume that missing data is coded as
        #->    # 0, so this should probably be adapted XXX
        #->    for name,event in gls:
        #->        if event == 1:
        #->            this_state = 1
        #->        else:
        #->            this_state = 0

        #->        # get the subtree nodes
        #->        sub_tree_nodes = [node.Name for node in
        #->                self.tree.getNodeMatchingName(name).nontips()]

        #->        # assign this state to all subtree nodes
        #->        for node in sub_tree_nodes:
        #->            paps[i][nodes.index(node)] = this_state

        #-># get number of forms and number of meanings
        #-># extract cogs instead of numbers, XXX this can actually be done in the
        #-># step before, it's just for testing at the moment
        #->for i,cog in enumerate(cog_list):
        #->    for j,t in enumerate(paps[i]):
        #->        if t == 1:
        #->            paps[i][j] = cog
        #->        else:
        #->            pass
        #->
        #-># get forms and meanings
        #->forms = []
        #->meanings = []
        #->for i in range(len(paps[0])):
        #->    f = set([x[i] for x in paps if x[i] != 0])
        #->    m = set([x[i].split(':')[1] for x in paps if x[i] != 0])
        #->    forms += [len(f)]
        #->    meanings += [len(m)]

        #-># store the number of forms as an attribute
        #->self.dists[glm] = [x for x,y in zip(forms,meanings)] # XXX

        #-># store results of the analyses, that is, all paps for each ancestral
        #-># node
        #->cogs = [k[self.header['pap']] for k in self._data.values()]

        #-># search for proto as keyword
        #->if keywords['proto']:
        #->    protos = [k[self.header[keywords['proto']]] for k in
        #->            self._data.values()]
        #->    cogs2proto = dict(zip(cogs,protos))
        #->else:
        #->    cogs2proto = dict(zip(cogs,cogs))

        #-># store data in acs attribute (ancestral cognate states)
        #->self.acs[glm] = {}
        #->for i,n in enumerate(nodes):
        #->    for j,p in enumerate(paps):
        #->        c = paps[j][i]
        #->        if c != 0:
        #->            m = self.pap2con[c]
        #->            p = cogs2proto[c]

        #->            if n != 'root':
        #->                node = self.tree.getNodeMatchingName(n)
        #->                node = n #''.join(
        #->                        #[x for x in str(node) if x not in '";()'+"'"]
        #->                        #)#.replace('(','').replace(')','').replace(',','-')
        #->            else:
        #->                node = n
        #->            
        #->            try:
        #->                self.acs[glm][node] += [(c,m,p)]
        #->            except:
        #->                self.acs[glm][node] = [(c,m,p)]

        log.info("Calculated the distributions for ancestral taxa.")
        return

    def plot_ACS(
            self,
            glm,
            **keywords
            ):
        """
        Plot a tree in which the node size correlates with the size of the ancestral node.
        """
        defaults = dict(
                scaler = 0.1,
                degree = 180,
                change = lambda x: 2.5 * x,
                figsize = (10,5),
                colormap = mpl.cm.jet,
                colors = True
                )
        for k in defaults:
            if k not in keywords:
                keywords[k] = defaults[k]
        
        # check for the model
        if glm not in self.acs:
            self.get_ACS(glm,**keywords)
        
        # create a dictionary for all nodes 
        node_dict = {}

        # iterate over contemporary taxa first
        vsizes = []
        tmp = {}
        for taxon in self.taxa:
            
            # get all cognates that are not singletongs
            cogs = sorted(set([
                    x for x in self.get_list(
                        col = taxon,
                        flat = True,
                        entry = 'pap'
                        ) if x in self.singletons
                    ]))

            # count the number of paps
            node_dict[taxon] = dict(nodesize = len(cogs) * keywords['scaler'])

            vsizes += [len(cogs)]
            tmp[taxon] = len(cogs)


        # iterate over internal nodes now
        for a,b in [(x,y) for x,y in self.tree.getNodesDict().items() if x not in self.taxa]:
            
            if a != 'root':
                node = a
                #node = str(b).replace(')','').replace('(','').replace(',','-')
            else:
                node = 'root'

            node_dict[a] = dict(nodesize = len(self.acs[glm][node]) * keywords['scaler'])
            tmp[a] = len(self.acs[glm][node])
            vsizes += [len(self.acs[glm][node])]
        
        # define a color-function
        if keywords['colors']:
            vsizes = sorted(set(vsizes))
            cfunc = np.array(np.linspace(10,256,245),dtype='int')
            for node in node_dict:
                node_dict[node]['nodecolor'] = mpl.colors.rgb2hex(
                        keywords['colormap'](
                            cfunc[int(tmp[node] * 244 / max(vsizes))]
                            )
                        )

        # add the stuff to keywords
        keywords['node_dict'] = node_dict

        # check for filename in keywords
        if not 'filename' in keywords:
            keywords['filename'] = os.path.join(self.dataset+'_phybo',glm+'_acs')

        # plot the tree
        plot_tree(
                str(self.tree),
                no_labels = True,
                **keywords
                )

    def get_IVSD(
            self,
            output_gml = False,
            output_plot = False,
            tar = True,
            leading_model = False,
            mixed_threshold = 0.0,
            evaluation = 'mwu',
            **keywords
            ):
        """
        Calculate VSD on the basis of each item.

        """
        kw = dict(
            fileformat = 'png'
            )
        kw.update(keywords)

        # assign concept dict
        mixed_concepts = {}

        # define concepts and taxa for convenience
        concepts = self.concepts
        taxa = self.taxa

        # get all internal nodes, i.e. the nontips and also the root
        nodes = ['root'] + sorted(
                [node.Name for node in self.tree.nontips()],
                key=lambda x: len(self.tree.getNodeMatchingName(x).tips()),
                reverse = True
                )
        
        # make dictionary that stores the best models for each cognate set
        best_models = {}

        # make array for all nodes and a dict for the scenarios
        all_avsd = [0 for node in nodes]
        scenarios = {}

        # iterate over concepts
        for concept in concepts:

            # get paps
            tmp = self.get_dict(row=concept,entry=self._pap_string)

            # add to list if value is missing
            for taxon in taxa:
                if taxon not in tmp:
                    tmp[taxon] = []

            # calculate distribution for contemporary taxa
            cvsd = [len([i for i in tmp[j] if i in self.cogs]) for j in taxa]

            # calculate ancestral dists, get all paps first
            pap_set = [i for i in set(
                    self.get_list(
                        row=concept,
                        entry=self._pap_string,
                        flat=True
                        )
                    ) if i not in self.singletons]

            # get the models
            if leading_model:
                models = [leading_model] + sorted(
                        [k for k in self.gls.keys() if k != leading_model]
                        )
            else:
                models = sorted(list(self.gls.keys()))

            models = [m for m in models if m != 'mixed' and self._pvalues[m] >= mixed_threshold]

            # get the scenarios
            avsd_list = []
            for idx,glm in enumerate(models):
                
                tmp_list = []
                queue = ['root']
                while queue:
                    
                    # get the parent
                    parent = queue.pop(0)
                    
                    # get paps of parent
                    parent_paps = [p[0] for p in self.acs[glm][parent]]

                    # count number of paps
                    forms = [f for f in pap_set if f in parent_paps] #self.acs[glm][parent]]
                    tmp_list += [len(forms)]

                    children = self.tree.getNodeMatchingName(parent).Children
                    for child in children:
                        if child not in self.taxa:
                            queue += [child.Name]
                
                avsd_list += [tmp_list]

                #-> avsd_list += [[0 for node in nodes]]
                #-> for pap in pap_set:
                #->     gls,noo = self.gls[glm][pap]

                #->     # sort the gls
                #->     gls = sorted(
                #->             gls,
                #->             key = lambda x: len(self.tree.getNodeMatchingName(x[0]).tips()),
                #->             reverse = True
                #->             )

                #->     # retrieve the state of the root
                #->     if gls[0][1] == 1 and gls[0][0] == 'root':
                #->         state = 1
                #->     else:
                #->         state = 0

                #->     # assign the state of the root to all nodes in tmp
                #->     tmp = [state for node in nodes]

                #->     # iterate over the gls and assign the respective values to all
                #->     # children
                #->     for name,event in gls:
                #->         if event == 1:
                #->             this_state = 1
                #->         else:
                #->             this_state = 0

                #->         # get the subtree nodes
                #->         sub_tree_nodes = [node.Name for node in
                #->                 self.tree.getNodeMatchingName(name).nontips()]

                #->         # assign this state to all subtree nodes
                #->         for node in sub_tree_nodes:
                #->             tmp[nodes.index(node)] = this_state

                #->     # add the values to the avsd_list
                #->     avsd_list[-1] = [a+b for a,b in zip(avsd_list[-1],tmp)]
            
            # calculate best distribution, we can use averages for this
            # purpose, since it seems that the kruskalwallis test or
            # mannwhitneyu does not really apply to this kind of data with lots
            # of small numbers XXX
            zp_vsd = []
            cvsd_set = set(cvsd)
            for avsd in avsd_list:
                if len(cvsd_set) == 1 and set(avsd):
                    zp_vsd.append((0,0.0))
                else:
                    if evaluation in ['mwu','mannwhitneyu']:
                        vsd = sp.stats.mstats.kruskalwallis(#mannwhitneyu(
                                cvsd,
                                avsd,
                                #use_continuity=False
                                )
                        zp_vsd.append((vsd[0],vsd[1]))
                    elif evaluation in ['average']:
                        # check for best median and best average
                        ave_cvsd = sum(cvsd) / len(cvsd)
                        ave_avsd = sum(avsd) / len(avsd)

                        score = abs(ave_cvsd - ave_avsd)
                        zp_vsd.append((1,score))
            
            # extract p-values
            p_vsd = [p for z,p in zp_vsd]
            if evaluation in ['mwu','mannwhitneyu']:
                maxP = max(p_vsd)
            elif evaluation in ['average']:
                maxP = min(p_vsd)

            # check for threshold 
            #if leading_model:
            #    if True: #maxP >= mixed_threshold:
            #        maxIdx = p_vsd.index(maxP)
            #        best_model = models[maxIdx]
            #    else:
            #        maxIdx = 0
            #        best_model = leading_model
            #        maxP = p_vsd[0]
            #else:
            maxIdx = p_vsd.index(maxP)
            best_model = models[maxIdx]

            for p in pap_set:
                gls,noo = self.gls[best_model][p]
                best_models[p] = (best_model,noo,maxP)
                scenarios[p] = (gls,noo)

            # add sum to general model XXX start here XXX
            all_avsd = [a+b for a,b in zip(avsd_list[maxIdx],all_avsd)]

            # add to concepts
            mixed_concepts[concept] = {}
            mixed_concepts[concept]['mixed'] = maxP

            for i,m in enumerate(models):
                mixed_concepts[concept][m] = p_vsd[i]

        
        self.best_models = best_models
        #print(sum([n for m,n,o in best_models.values()]) / len(best_models))
        
        # append to distributions
        
        #self.dists['mixed'] = all_avsd

        # append to available models
        self.gls['mixed'] = scenarios
        self.get_AVSD('mixed', **kw)
        
        # write the results to file
        # make the folder for the data to store the stats
        folder = self.dataset+'_phybo'
        try:
            os.mkdir(folder)
        except:
            pass       
        
        # if output of gls is chosen, load the gml-graph
        if output_gml:

            # make the directory for the files
            try:
                os.mkdir(os.path.join(folder,'gml'))
            except:
                pass

            # make next directory
            try:
                os.mkdir(
                        os.path.join(
                            folder,
                            'gml',
                            '{0}-{1}'.format(self.dataset,"mixed")
                            )
                        )
            except:
                pass

            # make the folder for png
            try:
                os.mkdir(
                        os.path.join(
                            folder,
                            'gml',
                            '{0}-{1}-figures'.format(self.dataset,"mixed"),
                            )
                        )
            except:
                pass

            # store the graph
            for cog in self.cogs:
                gls = self.gls["mixed"][cog][0]
                g = gls2gml(
                        gls,
                        self.tgraph,
                        self.tree,
                        filename = os.path.join(
                            folder,
                            'gml',
                            '{0}-{1}'.format(
                                self.dataset,
                                "mixed"
                                ),
                            cog
                            ),
                        )

                # if plot of gml is chose
                if output_plot:
                    nodes = []
                    
                    for n,d in g.nodes(data=True):
                        x = d['graphics']['x']
                        y = d['graphics']['y']
                        f = d['graphics']['fill']
                        o = d['origin']
                        l = d['label']
                        
                        nodes.append((x,y,f,o,l))

                    edges = []
                    for a,b,d in g.edges(data=True):
                    
                        xA = g.node[a]['graphics']['x']
                        xB = g.node[b]['graphics']['x']
                        yA = g.node[a]['graphics']['y']
                        yB = g.node[b]['graphics']['y']
                    
                        edges += [(xA,xB,yA,yB)]
                    
                    #mpl.rc('text',usetex=keywords['usetex'])
                    fig = plt.figure()
                    figsp = fig.add_subplot(111)
                    ax = plt.axes(frameon=False)
                    plt.xticks([])
                    plt.yticks([])
                    
                    plt.axis('equal')
                    
                    for xA,xB,yA,yB in edges:
                    
                        plt.plot(
                                [xA,xB],
                                [yA,yB],
                                '-',
                                color='black',
                                linewidth=5
                                )
                        plt.plot(
                                [xA,xB],
                                [yA,yB],
                                '-',
                                color='0.2',
                                linewidth=4
                                )
                    for x,y,f,o,l in nodes:
                        if f == '#000000':
                            c = '#ffffff'
                        else:
                            c = '#000000'
                        if o == 1:
                            size = 20
                        else:
                            size = 10
                        if l.startswith('edge') or l.startswith('root'):
                            plt.plot(x,y,'o',markersize=size,color=f)
                        else:
                            plt.text(
                                    x,
                                    y,
                                    l,
                                    horizontalalignment='center',
                                    verticalalignment='center',
                                    size=8,fontweight='bold',color=c,backgroundcolor=f)
                    
                    #plt.subplots_adjust(left=0.02,right=0.98,top=0.98,bottom=0.02)
                    plt.savefig(
                            os.path.join(
                                folder,
                                'gml',
                                '{0}-{1}-figures'.format(self.dataset,'mixed'),
                                cog+'.'+kw['fileformat']
                                )
                            )
                    plt.clf()

            # if tar is chosen, put it into a tarfile
            if tar:
                # FIXME: the code below is not portable to windows systems!
                os.system(
                        'cd {0}_phybo/gml/ ; tar -pczf {0}-{1}.tar.gz {0}-{1}; cd ..; cd ..'.format(
                            self.dataset,
                            "mixed"
                            )
                        )
                os.system('rm {0}_phybo/gml/{0}-{1}/*.gml'.format(self.dataset,"mixed"))
                os.system('rmdir {0}_phybo/gml/{0}-{1}'.format(self.dataset,"mixed"))



        # store some statistics as attributes
        self.stats['mixed'] = {}
        self.stats['mode'] = 'mixed'
        self.stats['dataset'] = self.dataset
        self.stats['mixed']['ano'] = sum(
                [v[1] for v in self.gls['mixed'].values()]
                ) / len(self.gls['mixed'])
        self.stats['mixed']['mno'] = max([v[1] for v in self.gls['mixed'].values()])

        self.stats['mixed_concepts'] = mixed_concepts

        # store statistics and gain-loss-scenarios in textfiles
        # create folder for gls-data
        try:
            os.mkdir(os.path.join(folder,'gls'))
        except:
            pass
        
        log.info("Writing GLS data to file... ")
        
        # write gls-data to folder
        f = codecs.open(
                os.path.join(
                    folder,
                    'gls',
                    '{0}-{1}.gls'.format(self.dataset,"mixed")
                    ),
                'w',
                'utf-8'
                )
        f.write('PAP\tGainLossScenario\tNumberOfOrigins\n')
        for cog in sorted(self.gls["mixed"]):
            gls,noo = self.gls["mixed"][cog]
            f.write(
                    "{0}\t".format(cog)+','.join(
                        ["{0}:{1}".format(a,b) for a,b in gls]
                        ) + '\t'+str(noo)+'\n'
                    )
        f.close()

        return 

    def get_ACS(
            self,
            glm,
            **keywords
            ):
        """
        Compute the ancestral character states (ACS) for all internal nodes.

        """
        defaults = dict(
                proto = False,
                force = False,
                filename = os.path.join(self.dataset+'_phybo','acs-'+glm),
                fileformat = 'csv'
                )
        for k in defaults:
            if k not in keywords:
                keywords[k] = defaults[k]

        if glm not in self.acs:
            self.get_AVSD(glm,**keywords)
        elif keywords['force']:
            self.get_AVSD(glm,**keywords)
        
        f = codecs.open(
                keywords['filename']+'.'+keywords['fileformat'],
                'w',
                'utf-8'
                )
        for key in sorted(self.acs[glm].keys(),key=lambda x:len(x)):
            for c,m,p in sorted(self.acs[glm][key],key=lambda x:x[1]):
                f.write('{0}\t{1}\t{2}\t{3}\n'.format(key,c,m,p))
        f.close()

    def get_MLN(
            self,
            glm,
            threshold = 1,
            method = 'mr'
            ):
        """
        Compute an Minimal Lateral Network for a given model.

        Parameters
        ----------
        glm : str 
            The dictionary key for the gain-loss-model.
        threshold : int (default=1)
            The threshold used to exclude edges.
        verbose : bool (default=False)
            Set to c{True} for verbose output.
        colormap : {None matplotlib.cm}
            A :py:class:`matplotlib.colormap` instance. If set to c{None}, this
            defaults to :py:class:`~matplotlib.cm.jet`.
        """

        #if not colormap:
        #    colormap = mpl.cm.jet
        
        # create the primary graph
        gPrm = nx.Graph()

        # make alias for tree and taxa for convenience
        taxa = self.taxa
        tree = self.tree
        
        # get the topological graph
        gTpl = self.tgraph

        # make alias for the current gls for convenience
        scenarios = self.gls[glm]

        # create dictionary for inferred lateral events
        ile = {}

        # create mst graph
        gMST = nx.Graph()

        # create out graph
        gOut = nx.Graph()

        # load data for nodes into new graph
        for node,data in gTpl.nodes(data=True):
            if data['label'] in taxa:
                data['graphics']['fill'] = '#ff0000'
                data['graphics']['type'] = 'rectangle'
                data['graphics']['w'] = 80.0
                data['graphics']['h'] = 20.0
            else:
                data['graphics']['type'] = 'ellipse'
                data['graphics']['w'] = 30.0
                data['graphics']['h'] = 30.0
                data['graphics']['fill'] = '#ff0000'
            gPrm.add_node(data['label'],**data)

        # load edge data into new graph
        for nodeA,nodeB,data in gTpl.edges(data=True):
            if 'graphics' not in data:
                data['graphics'] = {}
            data['graphics']['width'] = 10.0
            data['graphics']['fill'] = '#000000'
            data['label'] = 'vertical'

            gPrm.add_edge(
                    gTpl.node[nodeA]['label'],
                    gTpl.node[nodeB]['label'],
                    **data
                    )

        # start to assign the edge weights
        for cog,(gls,noo) in scenarios.items():
            
            # get the origins
            oris = [x[0] for x in gls if x[1] == 1]

            # connect origins by edges
            for i,oriA in enumerate(oris):
                for j,oriB in enumerate(oris):
                    if i < j:
                        try:
                            gPrm.edge[oriA][oriB]['weight'] += 1
                        except:
                            gPrm.add_edge(
                                    oriA,
                                    oriB,
                                    weight=1
                                    )

        # verbose output
        if rcParams["verbose"]: print("[i] Calculated primary graph.")
        
        # verbose output
        if rcParams["verbose"]: print("[i] Inferring lateral edges...")
            
        # create MST graph
        gMST = nx.Graph()

        with util.ProgressBar('MLN-REONSTRUCTION', len(scenarios)) as progress:
            for cog,(gls,noo) in scenarios.items():
                progress.update()
                ile[cog] = []

                # get the origins
                oris = [x[0] for x in gls if x[1] == 1]

                # create a graph of weights
                gWeights = nx.Graph()
            
                # calculate majority-rule edges
                if method in ['majority_rule','mr']:
                    # iterate over nodes
                    for i,nodeA in enumerate(oris):
                        for j,nodeB in enumerate(oris):
                            if i < j:
                                w = gPrm.edge[nodeA][nodeB]['weight']
                                gWeights.add_edge(
                                    nodeA,
                                    nodeB,
                                    weight=w
                                    )
                elif method in ['tree_distance','td']:
                    for i,nodeA in enumerate(oris):
                        for j,nodeB in enumerate(oris):
                            if i < j:
                                try:
                                    w = len(
                                        self.tree.getConnectingEdges(
                                            nodeA,
                                            nodeB
                                            )
                                        )
                                except ValueError:
                                    if 'root' in (nodeA,nodeB):
                                        w = len(
                                            self.tree.getConnectingEdges(
                                                nodeB,
                                                nodeA
                                                )
                                            )
                                    else:
                                        wA = len(
                                            self.tree.getConnectingEdges(
                                                'root',
                                                nodeA
                                                )
                                            )
                                        wB = len(
                                            self.tree.getConnectingEdges(
                                                'root',
                                                nodeB
                                                )
                                            )
                                        w = wA + wB

                                gWeights.add_edge(
                                    nodeA,
                                    nodeB,
                                    weight = w
                                    )
                elif method in ['betweenness_centrality','bc']:
                    bc = nx.edge_betweenness_centrality(
                        gPrm,normalized=True,
                        weight='weight'
                        )
                    for i,nodeA in enumerate(oris):
                        for j,nodeB in enumerate(oris):
                            if i < j:
                                try:
                                    w = bc[nodeA,nodeB]
                                except KeyError:
                                    w = bc[nodeB,nodeA]
                                # be careful with zero division
                                #if w == 0:
                                #    w = 0.1

                                gWeights.add_edge(
                                    nodeA,
                                    nodeB,
                                    weight = int(100 * (1 - w)) #int(1000 / w)
                                    )
                elif method in ['central_node','cn']:

                    # get the weighted degrees for the primary graph
                    degrees = gPrm.degree(weight='weight')

                    # get the maximum degree
                    max_deg = sorted(
                        degrees,
                        key=lambda x:degrees[x],
                        reverse=True
                        )[0]

                    # add all nodes as simple
                    for i,nodeA in enumerate(oris):
                        for j,nodeB in enumerate(oris):
                            if i < j:
                                if max_deg in [nodeA,nodeB]:
                                    w = 0
                                else:
                                    w = 10
                            
                                gWeights.add_edge(
                                    nodeA,
                                    nodeB,
                                    weight = w
                                    )

                # if the graph is not empty
                if gWeights:

                    # check for identical weights and change them according to
                    # tree-distance
                    tmp_weights = {}
                    for a,b,d in gWeights.edges(data=True):
                        try:
                            tmp_weights[int(d['weight'])] += [(a,b)]
                        except:
                            tmp_weights[int(d['weight'])] = [(a,b)]
                
                    if method in ['mr','majority_rule']:
                        # check for identical weights and calculate the tree distance
                        for w in tmp_weights:
                            elist = tmp_weights[w]
                        
                            # check whether there are more identical weights
                            if len(elist) > 1:
                            
                                # if so, order all stuff according to branch
                                # length, we need try-except statement for
                                # branchdistances here, since cogent does not
                                # calculate distances to the root and back
                                branches = []
                                for a,b in elist:
                                    try:
                                        branch_distance = len(self.tree.getConnectingEdges(a,b))
                                        branches += [(a,b,branch_distance)]
                                    except:
                                        if 'root' in (a,b):
                                            branch_distance = len(
                                                self.tree.getConnectingEdges(b,a)
                                                )
                                            branches += [(a,b,branch_distance)]
                                        else:
                                            bdA = len(
                                                self.tree.getConnectingEdges('root',a)
                                                )
                                            bdB = len(
                                                self.tree.getConnectingEdges('root',b)
                                                )
                                            branches += [(a,b,bdA+bdB)]

                                # now change the weights according to the order
                                scaler = 1 / len(branches)
                                minus = 1 - scaler
                                branches = sorted(branches,key=lambda x:(x[2],x[1],x[0]),reverse=True)
                                for a,b,d in branches:
                                    gWeights.edge[a][b]['weight'] += minus
                                    minus -= scaler
                    
                        # change maximum weights to distance weights
                        for a,b,d in sorted(gWeights.edges(data=True),key=lambda x:x[2]['weight']):
                            w = d['weight']
                            gWeights.edge[a][b]['weight'] = int(1000 / w) ** 2
                
                    # calculate the MST
                    mst = nx.minimum_spanning_tree(gWeights,weight='weight')
                
                    # assign the MST-weights to gMST
                    for nodeA,nodeB in mst.edges():
                        try:
                            gMST.edge[nodeA][nodeB]['weight'] += 1
                            gMST.edge[nodeA][nodeB]['cogs'] += [cog]
                        except:
                            gMST.add_edge(
                                nodeA,
                                nodeB,
                                weight=1,
                                cogs=[cog]
                                )
                        ile[cog]+= [(nodeA,nodeB)]

        # load data for nodes into new graph
        for node,data in gTpl.nodes(data=True):
            if data['label'] in taxa:
                data['graphics']['fill'] = '#ff0000'
                data['graphics']['type'] = 'rectangle'
                data['graphics']['w'] = 80.0
                data['graphics']['h'] = 20.0
            else:
                data['graphics']['type'] = 'ellipse'
                data['graphics']['w'] = 30.0
                data['graphics']['h'] = 30.0
                data['graphics']['fill'] = '#ff0000'
            
            gOut.add_node(data['label'],**data)

        # load edge data into new graph
        for nodeA,nodeB,data in gTpl.edges(data=True):
            data['graphics']['width'] = 10.0
            data['graphics']['fill'] = '#000000'
            data['label'] = 'vertical'
            try:
                del data['graphics']['Line']
            except:
                pass
            gOut.add_edge(
                    gTpl.node[nodeA]['label'],
                    gTpl.node[nodeB]['label'],
                    **data
                    )
        
        # assign new edge weights
        for nodeA,nodeB,data in gMST.edges(data=True):
            w = data['weight']

            # get the color for the weight
            #color = mpl.colors.rgb2hex(colormap(cfunc[weights.index(w)]))

            data['graphics'] = {}
            #data['graphics']['fill'] = color
            #data['graphics']['width'] = w * scale
            data['cogs'] = ','.join([str(i) for i in data['cogs']])
            data['label'] = 'horizontal'

            # check for threshold
            if w >= threshold:
                try:
                    gOut.edge[nodeA][nodeB]
                except:
                    # add the data to the out-graph
                    gOut.add_edge(
                        nodeA,
                        nodeB,
                        **data
                        )
        # transfer node data

        log.info("Writing graph to file...")

        def _write_file(name, lines):
            util.write_text_file(
                os.path.join(self.dataset + '_phybo', name),
                ''.join(line + '\n' for line in lines))

        _write_file('mln-' + glm + '.gml', nx.generate_gml(gOut))

        # write the inferred borrowing events (ILS, inferred lateral event) 
        # between all taxa to file
        log.info("Writing Inferred Lateral Events to file...")

        lines = []
        for cog,events in ile.items():
            if events:
                lines.append(
                    cog+'\t'+','.join(
                        ['{0}:{1}'.format(a,b) for a,b in events]
                    )
                )
        _write_file('ile-' + glm + '.csv', lines)

        # create file name for node labels (cytoscape output)
        lines = ["node.label (class=java.lang.String)"]
        for taxon in taxa:
            lines.append('{0} = {1}'.format(taxon,taxon))
        _write_file('node.label.NA', lines)

        # add gOut to graphattributes
        self.graph[glm] = gOut

        # write stats to file
        # get the degree
        nodes = tree.getNodeNames()

        dgr,wdgr = [],[]
        for taxon in nodes:
            horizontals = [g for g in gOut[taxon] if 'weight' in gOut[taxon][g]]
            
            dgr.append(len(horizontals))
            wdgr.append(sum([gOut[taxon][g]['weight'] for g in horizontals]))

        sorted_nodes = sorted(
                zip(nodes,dgr,wdgr),
                key=lambda x:x[1],
                reverse=True
                )
        lines = []
        for n,d,w in sorted_nodes:
            lines.append(
                '{0}\t{1}\t{2}\t{3}'.format(
                    n, text_type(tree.getNodeMatchingName(n)), d, w))
        _write_file('taxa-' + glm + '.stats', lines)

        log.info("Wrote node degree distributions to file.")

        # write edge distributions
        edges = [g for g in gOut.edges(data=True) if 'weight' in g[2]]

        lines = []
        for nA,nB,d in sorted(
                edges,
                key=lambda x: x[2]['weight'],
                reverse = True
                ):
            lines.append(
                    '{0}\t{1}\t{2}\t{3}\t{4}\t{5}'.format(
                        nA,
                        nB,
                        d['weight'],
                        d['cogs'],
                        tree.getNodeMatchingName(nA),
                        tree.getNodeMatchingName(nB)
                        )
                    )
        _write_file('edge-'+glm+'.stats', lines)
        log.info("Wrote edge-weight distributions to file.")
        
        # write specific links of taxa to file
        try:
            os.mkdir(os.path.join(self.dataset+'_phybo','taxa-'+glm))
        except:
            pass

        for taxon in self.taxa:
            f = codecs.open(
                    os.path.join(self.dataset+'_phybo','taxa-'+glm,taxon+'.csv'),
                    'w',
                    'utf-8'
                    )
            keys = [n for n in gOut[taxon] if gOut[taxon][n]['label'] == 'horizontal']
            for key in sorted(keys,key=lambda x:gOut[taxon][x]['weight']):
                for cog in sorted(gOut[taxon][key]['cogs'].split(',')):
                    tmp = [x for x in self.etd[cog] if x != 0]
                    idx = [x[0] for x in tmp][0]
                    concept = self[idx,'concept']
                    
                    proto = cog
                    
                    # get the index of the current entry in its dictionary
                    # representation
                    idx = self.get_dict(col=taxon,entry='pap')[concept]
                    idx = idx.index(cog)
                    
                    # get its real index
                    idx = self.get_dict(col=taxon)[concept][idx]

                    # include entries specified in keywords XXX modify later
                    # for customization
                    for entry in ['ipa','proto']:
                        if entry in self.header:
                            proto += '\t'+self[idx,entry]

                    f.write('{0}\t{1}\t{2}\n'.format(
                        key,
                        proto,
                        concept
                        ))
            f.close()
        log.info("Wrote list of edges per taxa to file.")
        return 

    def get_PDC(
            self,
            glm,
            **keywords
            ):
        """
        Calculate Patchily Distributed Cognates.
        """
        defaults = dict(
                aligned_output = True,
                )
        for k in defaults:
            if k not in keywords:
                keywords[k] = defaults[k]

        patchy = {}
        paps = []

        for key,(gls,noo) in self.gls[glm].items():

            # get the origins
            oris = sorted(
                    [x[0] for x in gls if x[1] == 1],
                    key = lambda x:len(
                        self.tree.getNodeMatchingName(x).getTipNames()
                        )
                    )
            
            # get the tip-taxa for each origin
            tips = []

            # get the losses 
            #tmp_loss = sorted(
            #        [x[0] for x in gls if x[1] == 0],
            #        key = lambda x:len(
            #            self.tree.getNodeMatchingName(x).getTipNames()
            #            )
            #        )
            #losses = []
            #
            #for l in tmp_loss:
            #    losses += self.tree.getNodeMatchingName(l).getTipNames()
            losses = [a for a,b in zip(self.taxa,self.paps[key]) if b == 0]

            tipsofar = []
            for i,ori in enumerate(oris):
                new_tips = [
                        i+1,
                        [t for t in
                            self.tree.getNodeMatchingName(
                                ori
                                ).getTipNames() if t not in losses and t not in tipsofar]
                            ]
                tipsofar += new_tips[1]
                            
                #tips += [
                #        (
                #            i+1,
                #            [t for t in self.tree.getNodeMatchingName(
                #                ori
                #                ).getTipNames() if t not in losses]
                #            )
                #        ]
                tips += [tuple(new_tips)]

            # now, all set of origins with their tips are there, we store them
            # in the patchy dictionary, where each taxon is assigned the
            # numerical value of the given patchy dist
            patchy[key] = {}
            if len(tips) > 1:
                for i,tip in tips:
                    for taxon in tip:
                        patchy[key][taxon] = i
            else:
                for i,tip in tips:
                    for taxon in tip:
                        patchy[key][taxon] = 0
            
            paps.append((key,noo))
        
        if rcParams["verbose"]: print("[i] Retrieved patchy distributions.")

        # get the index for the paps in the wordlist
        papIdx = self.header['pap']
        taxIdx = self._colIdx

        # create a dictionary as updater for the wordlist
        updater = {}
        for key in self:

            # get the taxon first
            taxon = self[key][taxIdx]

            # get the pap
            pap = self[key][papIdx]
            
            try:
                updater[key] = '{0}:{1}'.format(pap,patchy[pap][taxon])
            except KeyError:
                updater[key] = '{0}:{1}'.format(pap,0)

        # update the wordlist
        self.add_entries(
                'patchy',
                updater,
                lambda x:x,
                override = True
                )

        # write data to file
        # self.output('csv',filename=self.dataset+'_phybo/wl-'+glm)
        # XXX change later

        if rcParams["verbose"]: print("[i] Updated the wordlist.")

        # write ranking of concepts to file
        f = codecs.open(
                os.path.join(self.dataset + '_phybo','paps-'+glm+'.stats'),
                'w',
                'utf-8'
                )
        if 'proto' in self.entries:
            f.write('COGID\tGLID\tCONCEPT\tORIGINS\tREFLEXES\tORIG/REFL\tPROTO\n')
        else:
            f.write('COGID\tGLID\tCONCEPT\tORIGINS\tREFLEXES\tORIG/REFL\n')
        concepts = {}
        for a,b in sorted(paps,key=lambda x:x[1],reverse=True):
            
            a1,a2 = a.split(':')
            a3 = self._id2gl[int(a2)]

            # check for number of occurrences
            l = [k for k in self.etd[a] if k != 0]
            
            # append three vals: number of origins, number of words, and the
            # number of origins per number of words
            try:
                concepts[a3] += [(b,len(l),b/len(l))]
            except:
                concepts[a3] = [(b,len(l),b/len(l))]
            

            # check for proto
            if 'proto' in self.entries:
                proto = self[[k[0] for k in l][0],'proto']
                f.write('{0}\t{1}\t{2}\t{3}\t{4}\t{5:.2f}\t{6}\n'.format(
                    a1,
                    a2,
                    a3,
                    b,
                    len(l),
                    b / float(len(l)),
                    proto,
                    ))
            else:
                f.write('{0}\t{1}\t{2}\t{3}\t{4}\t{5:.2f}\n'.format(a1,a2,a3,b,len(l),float(b)/len(l)))
        f.close()
        if rcParams["verbose"]: print("[i] Wrote stats on paps to file.")

        # write stats on concepts
        f = codecs.open(
                os.path.join(self.dataset+'_phybo','concepts-'+glm+'.stats'),
                'w',
                'utf-8'
                )
        f.write('CONCEPT\tORIGINS\tREFLEXES\tORI/REF\n')
        
        cstats = {}
        for key in concepts:
            
            # get origins per concept
            oriperc = sum([c[0] for c in concepts[key]]) / len(concepts[key])
            
            # get patchy cognate sets per number of words
            patchyperw = sum([c[2] for c in concepts[key]]) / len(concepts[key])

            # get the number of words per concept
            numperc = sum([c[1] for c in concepts[key]]) / len(concepts[key])
            
            cstats[key] = (oriperc,numperc,patchyperw)
            #concepts[key] = sum(concepts[key])/len(concepts[key])

        for a,b in sorted(cstats.items(),key=lambda x:x[1][2],reverse=True):
            f.write('{0}\t{1:.2f}\t{2:.2f}\t{3:.2f}\n'.format(a,b[0],b[1],b[2]))

        # write average to file
        f.write('TOTAL\t{0:.2f}\t{1:.2f}\t{2:.2f}\n'.format(
            sum([cstats[c][0] for c in cstats]) / len(cstats),
            sum([cstats[c][1] for c in cstats]) / len(cstats),
            sum([cstats[c][2] for c in cstats]) / len(cstats)
            ))
        f.close()
        if rcParams["verbose"]: print("[i] Wrote stats on concepts to file.")
       
        # write alternative stats on concepts including information of
        # singletons (excluding them may bias the results)
        f = codecs.open(
                os.path.join(self.dataset+'_phybo','cognates-'+glm+'.stats'),
                'w',
                'utf-8'
                )
        f.write('CONCEPT\tCOGNATES\tPATCHIES\tREFLEXES\tPCR\n')

        concepts = {}
        for pap in self.etd:

            gloss = self.pap2con[pap]
            idxs = [idx[0] for idx in self.etd[pap] if idx != 0]
            patchies = [self[idx,'patchy'] for idx in idxs]
            cogs = [self[idx,self._pap_string] for idx in idxs]
            reflexes = len(patchies)
            patchies = len(set(patchies))
            cogs = len(set(cogs))
            try:
                concepts[gloss] += [(cogs,patchies,reflexes)]
            except:
                concepts[gloss] = [(cogs,patchies,reflexes)]

        for key,value in concepts.items():
            concepts[key] = (
                    sum([v[0] for v in value]),
                    sum([v[1] for v in value]),
                    sum([v[2] for v in value])
                    )
        
        for k,(c,p,r) in sorted(concepts.items(),key=lambda x:x[1][2],reverse=True): 
            f.write('{0}\t{1}\t{2}\t{3}\t{4:.2f}\n'.format(k,c,p,r,(p-c+1)/r)) 
        # write mean

        mc = sum([x[0] for x in concepts.values()]) / len(concepts)
        mp = sum([x[1] for x in concepts.values()]) / len(concepts)
        mr = sum([x[2] for x in concepts.values()]) / len(concepts)

        f.write('{0}\t{1:.2f}\t{2:.2f}\t{3:.2f}\t{4:.2f}\n'.format(
            "MEAN",
            mc,
            mp,
            mr,
            (mp-mc+1)/mr
            ))

        f.close()
        if rcParams["verbose"]: print("[i] Wrote stats on concepts to file.")
        
        # store params in attribute stats
        self.stats["CONCEPTS"] = dict(
                cognates = sum([x[0] for x in concepts.values()]) / self.height,
                patchies = sum([x[1] for x in concepts.values()]) / self.height,
                reflexes = sum([x[2] for x in concepts.values()]) / self.height,
                origins = sum([x[0] for x in cstats.values()]) / self.height,
                #reflexes = sum([x[1] for x in cstats.values()]) / self.height,
                patchy_per_reflex = sum([x[2] for x in cstats.values()]) / self.height
                )

        # write results to alm-file
        # get all patchy cognates
        tmp = {}
        for key in self:
            patchy = self[key,'patchy']
            if not patchy.endswith('0'):

                concept = self[key,'concept']
                taxon = self[key,'doculect']
                pap = self[key,'pap']
                
                # XXX change this later for more flexibility XXX
                
                if 'ipa' in self.header:
                    word = self[key,'ipa']
                else:
                    word = self[key,'counterpart']
                if not word:
                    raise NameError(
                        "[ERROR] Neither 'ipa' nor 'counterpart' is defined."
                        )
                
                if concept not in tmp:
                    tmp[concept] = {}
                if pap not in tmp[concept]:
                    tmp[concept][pap] = {}

                try:
                    tmp[concept][pap][patchy] += [(taxon,word)]
                except:
                    tmp[concept][pap][patchy] = [(taxon,word)]
        
        if keywords["aligned_output"]:
            # write stuff to alm-file
            f = codecs.open(
                    os.path.join(self.dataset+'_phybo',self.dataset+'-'+glm+'.alm.patchy'),
                    'w',
                    'utf-8'
                    )
            for concept in sorted(tmp.keys()):
                
                f.write('# Basic Concept: "{0}"\n\n'.format(concept))
                
                for pap in sorted(tmp[concept].keys()):

                    f.write('## Cognate-Set: "{0}"\n'.format(pap))

                    words = []
                    langs = []
                    patchies = []
                    
                    for patchy in sorted(tmp[concept][pap].keys()):
                        
                        # get words and languages
                        words += [t[1].replace("ˈ",'') for t in tmp[concept][pap][patchy]]
                        langs += [t[0] for t in tmp[concept][pap][patchy]]
            
                        patchies += [patchy[-1] for i in
                                range(len(tmp[concept][pap][patchy]))]
                    
                    msa = Multiple(words)
                    # XXX add for different alignment algorithm later XXX
                    msa.prog_align()
                    alms = msa.alm_matrix
            
                    # get formatter for languages
                    formatter = max([len(lang) for lang in langs])
            
                    for i,word in enumerate(words):
                        
                        string = '{0:'+str(formatter)+'}\t{1}\t|\t{2}\t|\t[{3}]\n'
                        f.write(string.format(
                            langs[i],
                            patchies[i],
                            '\t'.join(alms[i]),
                            word
                            ))
                    f.write('\n')
                f.write('\n')
            
            f.close()

    def get_edge(
            self,
            glm,
            nodeA,
            nodeB,
            entries = '',
            mln = False
            ):
        """
        Return the edge data for a given gain-loss model.
        """
        # define a warning message 
        warning = "[!] No edge between {0} and {1} could be found".format(
                nodeA,
                nodeB
                )
        # check for entryB
        if isinstance(entries, text_type):
            entries = entries.split(',')

        # get the graph locally for convenience
        if not mln:
            graph = self.graph[glm]
        else:
            graph = self.geograph[glm]

        # get the edge
        try:
            edge = graph.edge[nodeA][nodeB]
        except:
            if rcParams["verbose"]: print(warning)
            return

        # check the edge
        if not mln:
            if edge['label'] == 'horizontal':
                cogs = edge['cogs'].split(',')
            else:
                if self.verbose: print(warning)
                return
        else:
            cogs = edge['cogs'].split(',')
        
        # define list for output
        outA = {}
        outB = {}

        # check whether nodes are in list or not
        if nodeA in self.taxa:
            nodesA = [nodeA]
        else:
            nodesA = self.tree.getNodeMatchingName(nodeA).getTipNames()
        if nodeB in self.taxa:
            nodesB = [nodeB]
        else:
            nodesB = self.tree.getNodeMatchingName(nodeB).getTipNames()
        
        # assemble the data
        outA = {}
        for node in nodesA:
            tmp = dict(
                    zip(
                        self.get_list(
                            col=node,
                            flat=True,
                            entry='pap'
                            ),
                        self.get_list(
                            col=node,
                            flat=True,
                            )
                        )
                    )
            for cog in cogs:
                vals = [node]
                for entry in entries:
                    try:
                        vals += [self[tmp[cog],entry]]
                    except:
                        pass
                if len(vals) > 1:
                    try:
                        outA[cog] += [tuple(vals)]
                    except:
                        outA[cog] = [tuple(vals)]

        # assemble the data
        outB = {}
        for node in nodesB:
            tmp = dict(
                    zip(
                        self.get_list(
                            col=node,
                            flat=True,
                            entry='pap'
                            ),
                        self.get_list(
                            col=node,
                            flat=True,
                            )
                        )
                    )
            for cog in cogs:
                vals = [node]
                for entry in entries:
                    try:
                        vals += [self[tmp[cog],entry]]
                    except:
                        pass
                if len(vals) > 1:
                    try:
                        outB[cog] += [tuple(vals)]
                    except:
                        outB[cog] = [tuple(vals)]
        
        # assemble the output
        output = []
        for cog in cogs:
            try:
                output += [
                        (
                            self.pap2con[cog],outA[cog],outB[cog]
                            )
                        ]
            except:
                print("[!] Error encountered in cognate {0}.".format(
                    self.pap2con[cog]
                    )
                    )
        return output

    def analyze(
            self,
            runs = "default",
            mixed = False,
            output_gml = False,
            tar = False,
            full_analysis = True,
            plot_dists = False,
            output_plot=False,
            plot_mln = False,
            plot_msn = False,
            **keywords
            ):
        """
        Carry out a full analysis using various parameters.

        Parameters
        ----------
        runs : {str list} (default="default")
            Define a couple of different models to be analyzed. Select between:
            
            * 'default': weighted analysis, using parsimony and weights for
              gains and losses
            * 'topdown': use the traditional approach by
              :evobib:`Nelson-Sathi2011`
            * 'restriction': use the restriction approach
            
            You can also define your own mix of models.

        verbose : bool (default = False)
            If set to c{True}, be verbose when carrying out the analysis.
        usetex : bool (default=True)
            Specify whether you want to use LaTeX to render plots.
        mixed : bool (default=False)
            If set to c{True}, calculate a mixed model by selecting the best
            model for each item separately.
        verbose : bool (default=False)
            Set to c{True} for verbose output.
        output_gml : bool (default=False)
            Set to c{True} in order to output every gain-loss-scenario in
            GML-format.
        full_analysis : bool (default=True)
            Specifies whether a full analysis is carried out or not.
        plot_mln : bool (default=True)
            Select or unselect output plot for the MLN.
        plot_msn : bool (default=False)
            Select or unselect output plot for the MSN.

        """
        
        # set defaults
        defaults = {
                "colorbar" : None, #mpl.cm.jet,
                'threshold':1,
                'fileformat':rcParams['phybo_fileformat'],
                'usetex':False,
                'only':[],
                'colormap': None, #mpl.cm.jet
                'proto' : False,
                'xticksize' : 6,
                'method' : 'mr', # majority rule
                'gpl' : 1,
                "push_gains" : True,
                "missing_data" : 0,
                "aligned_output" : False,
                "homoplasy" : 0.05,
                'evaluation' : 'mwu'
                }

        for key in defaults:
            if key not in keywords:
                keywords[key] = defaults[key]

        # define a default set of runs
        if runs in ['default','weighted']:
            runs = [
                    ('weighted',(3,1)),
                    ('weighted',(5,2)),
                    ('weighted',(2,1)),
                    ('weighted',(3,2)),
                    ('weighted',(1,1)),
                    ]

        elif runs in ['topdown','top-down']:
            runs = [('topdown',2),
                    ('topdown',3),
                    ('topdown',4),
                    ('topdown',5),
                    ('topdown',6),
                    ('topdown',7),
                    ('topdown',8),
                    ('topdown',9),
                    ('topdown',10),
                    ]

        elif runs == 'restriction':

            runs = [('restriction',2),
                    ('restriction',3),
                    ('restriction',4),
                    ('restriction',5),
                    ('restriction',6),
                    ]
        
        # carry out the various analyses
        for mode,params in runs:
            if mode == 'weighted':
                if rcParams["verbose"]: print(
                        "[i] Analysing dataset with mode {0} ".format(mode)+\
                                "and ratio {0[0]}:{0[1]}...".format(params)
                                )

                self.get_GLS(
                        mode = mode,
                        ratio = params,
                        output_gml = output_gml,
                        tar = tar,
                        output_plot=output_plot,
                        gpl = keywords['gpl'],
                        push_gains = keywords['push_gains'],
                        missing_data = keywords["missing_data"],
                        )
            elif mode == 'restriction':
                if rcParams["verbose"]: print(
                        "[i] Analysing dataset with mode {0} ".format(mode)+\
                                "and restriction {0}...".format(params)
                                )
                
                self.get_GLS(
                        mode = mode,
                        restriction = params,
                        output_gml = output_gml,
                        tar = tar,
                        output_plot=output_plot,
                        gpl = keywords['gpl'],
                        push_gains = keywords['push_gains'],
                        missing_data = keywords["missing_data"]
                        )
            elif mode == 'topdown':
                if rcParams["verbose"]: print(
                        "[i] Analysing dataset with mode {0} ".format(mode)+\
                                "and restriction {0}...".format(params)
                                )
                self.get_GLS(
                        mode = mode,
                        restriction = params,
                        output_gml = output_gml,
                        tar = tar,
                        output_plot = output_plot,
                        missing_data = keywords["missing_data"]
                        )
    
        # calculate the different distributions
        # start by calculating the contemporary distributions
        if rcParams["verbose"]: print("[i] Calculating the Contemporary Vocabulary Distributions...")
        self.get_CVSD()
        
    
        # now calculate the rest of the distributions
        if rcParams["verbose"]: print("[i] Calculating the Ancestral Vocabulary Distributions...")

        modes = list(self.gls.keys())
        with util.ProgressBar('ANCESTRAL VOCABULARY DISTRIBUTIONS', len(modes)) as progress:
            for m in modes:
                progress.update()
                self.get_AVSD(m,**keywords)

        # compare the distributions using mannwhitneyu
        if rcParams["verbose"]: print("[i] Comparing the distributions...")
        
        zp_vsd = []
        for m in modes:
            vsd = sp.stats.mstats.kruskalwallis( #sp.stats.mannwhitneyu(
                    self.dists['contemporary'],
                    self.dists[m],
                    #use_continuity = False
                    )

            zp_vsd.append((vsd[0],vsd[1]))

        # determine the best model
        p_vsd = [p for z,p in zp_vsd]
        maxP = max(p_vsd)
        glm = modes[p_vsd.index(maxP)]

        # make a hash for all ps for all models
        self._pvalues = dict(zip(modes,p_vsd))
        
        # set the best model
        self.best_model = glm

        # calculate mixed model
        if mixed:
            if rcParams["verbose"]: print("[i] Calculating the mixed model...")
            self.get_IVSD(
                    output_plot=output_plot,
                    output_gml=output_gml,
                    tar=tar,
                    leading_model = glm,
                    **keywords
                    )

            # set the mixed model as the best one
            self.best_model = 'mixed'


            if 'mixed' not in modes:
                modes += ['mixed']
                vsd = sp.stats.mstats.kruskalwallis( #sp.stats.mannwhitneyu(
                        self.dists['contemporary'],
                        self.dists['mixed'],
                        #use_continuity = False
                        )
                zp_vsd.append((vsd[0], vsd[1]))

        # write results to file
        if rcParams["verbose"]: print("[i] Writing stats to file.")
        f = codecs.open(
                os.path.join(self.dataset+'_phybo',self.dataset+'.stats'),
                'w',
                'utf-8'
                )
        f.write("Mode\tANO\tMNO\tVSD_z\tVSD_p\n")
        for i in range(len(zp_vsd)):
            f.write(
                    '{0}\t{1:.2f}\t{2}\t{3}\n'.format(
                        modes[i],
                        self.stats[modes[i]]['ano'],
                        self.stats[modes[i]]['mno'],
                        '{0[0]}\t{0[1]:.4f}'.format(zp_vsd[i])
                        )
                    )
        f.close()

        # plot the stats if this is defined in the settings
        if plot_dists:
            
            if rcParams['verbose']: print("[i] Plotting distributions.")
            # specify latex
            mpl.rc('text',usetex=keywords['usetex'])
                        
            # store distributions in lists
            dists_vsd = [self.dists[m] for m in modes]
            
            # store contemporary dists
            dist_vsd = self.dists['contemporary']
            
            # get the average number of origins
            ano = [self.stats[m]['ano'] for m in modes]

            # create a sorter for the distributions
            sorter = [s[0] for s in sorted(
                zip(range(len(modes)),ano),
                key=lambda x:x[1]   
                )]

            # sort the stuff
            dists_vsd = [dists_vsd[i] for i in sorter]
            modes = [modes[i] for i in sorter]
            mode_strings = [m for m in modes]

            # sort the zp-values
            zp_vsd = [zp_vsd[i] for i in sorter]

            # format the zp-values
            if keywords['usetex']:

                p_vsd = []
                for i,(z,p) in enumerate(zp_vsd):
                    if p < 0.001:
                        p_vsd.append('p$<${0:.2f}'.format(p))
                    elif p >= 0.05:
                        p_vsd.append(r'\textbf{{p$=${0:.2f}}}'.format(p))
                        
                        # adjust the modes
                        mode_strings[i] = r'\textbf{'+modes[i]+'}'
                    else:
                        p_vsd.append('p$=${0:.2f}'.format(p))
                
            else:
                p_vsd = []
                for z,p in zp_vsd:
                    if p < 0.001:
                        p_vsd.append('p<{0:.2f}'.format(p))
                    elif p >= 0.05:
                        p_vsd.append(r'p={0:.2f}'.format(p))
                    else:
                        p_vsd.append('p={0:.2f}'.format(p))
            
            # create the figure
            fig = plt.figure()

            # create the axis
            ax = fig.add_subplot(111)

            # add the boxplots
            b = ax.boxplot([dist_vsd]+dists_vsd)
            plt.setp(b['medians'],color='black')
            plt.setp(b['whiskers'],color='black')
            plt.setp(b['boxes'],color='black')

            # adjust the yticks
            for tick in ax.yaxis.get_major_ticks():
                tick.label.set_fontsize(18)

            # add the xticks
            plt.xticks(
                    range(1,len(modes)+2),
                    ['']+['{0}\n{1}'.format(
                        m,
                        p
                        ) for m,p in zip(mode_strings,p_vsd)
                        ],
                    size=keywords['xticksize'],
                    rotation = 45,
                    #rotation_mode='anchor',
                    ha = 'center',
                    #va = 'center'
                    )

            ax.yaxis.grid(
                    True,
                    linestyle='-',
                    which='major',
                    color='lightgrey',
                    alpha=0.5,
                    zorder = 1
                    )

            plt.subplots_adjust(bottom=0.2)

            # save the figure
            plt.savefig(
                    os.path.join(
                        self.dataset+'_phybo',
                        'vsd.'+keywords['fileformat']
                        )
                    )
            plt.clf()
            
            if rcParams["verbose"]: print("[i] Plotted the distributions.")

        # carry out further analyses if this is specified
        if full_analysis:

            self.get_MLN(
                self.best_model,
                threshold = keywords['threshold'],
                method = keywords['method']
                )

            # check whether plots are chosen
            if plot_mln:
                self.plot_MLN(
                        self.best_model,
                        filename=os.path.join(self.dataset+'_phybo','mln-'+glm),
                        threshold = keywords['threshold'],
                        fileformat = keywords['fileformat'],
                        usetex = keywords['usetex'],
                        colormap = keywords['colormap']
                        )
            if plot_msn:
                self.plot_MSN(
                        self.best_model,
                        filename=os.path.join(self.dataset+'_phybo','msn-'+glm),
                        fileformat=keywords['fileformat'],
                        threshold = keywords['threshold'],
                        only = keywords['only'],
                        usetex = keywords['usetex'],
                        colormap = keywords['colormap']
                        )

            self.get_PDC(
                    self.best_model,
                    **keywords
                    )

    def plot_MLN(
            self,
            glm = '',
            fileformat = 'pdf',
            threshold = 1,
            usetex = False,
            taxon_labels = 'taxon_short_labels',
            alphat = False,
            alpha = 0.75,
            **keywords
            ):
        """
        Plot the MLN with help of Matplotlib.

        glm : str (default='')
            Identifier for the gain-loss model that is plotted. Defaults to the
            model that had the best scores in terms of probability.
        filename : str (default='')
            If no filename is selected, the filename is identical with the
            dataset.
        fileformat : {'svg','png','jpg','pdf'} (default='pdf')
            Select the format of the output plot.
        threshold : int (default=1)
            Select the threshold for drawing lateral edges.
        verbose : bool (default = False)
            If set to c{True}, be verbose when carrying out the analysis.
        usetex : bool (default=True)
            Specify whether you want to use LaTeX to render plots.
        colormap : {None matplotlib.cm}
            A :py:class:`matplotlib.colormap` instance. If set to c{None}, this
            defaults to :py:class:`~matplotlib.cm.jet`.
        taxon_labels : str (default='taxon.short_labels')
            Specify the taxon labels that should be included in the plot. 

        """
        # check for correct glm
        if not glm and hasattr(self,'best_model'):
            glm = self.best_model
        elif not glm:
            raise ValueError(
            "[i] You should select an appropriate model first."
            )
        
        # switch backend, depending on whether tex is used or not
        backend = mpl.get_backend()
        if usetex and backend != 'pgf':
            plt.switch_backend('pgf')
        elif not usetex and backend != 'TkAgg':
            plt.switch_backend('TkAgg')

        defaults = dict(
                figsize          = "optimal", #rcParams['phybo_figsize'], 
                figure_width     = 10,
                figure_scale     = 1,
                colormap         = mpl.cm.jet,
                filename         = self.dataset,
                linescale        = rcParams['phybo_linescale'], 
                maxweight        = rcParams['phybo_maxweight'], 
                xlim             = rcParams['phybo_xlim'], 
                ylim             = rcParams['phybo_ylim'], 
                xlimr            = rcParams['phybo_xlimr'], 
                xliml            = rcParams['phybo_xliml'], 
                ylimt            = rcParams['phybo_ylimt'], 
                ylimb            = rcParams['phybo_ylimb'], 
                left             = rcParams['phybo_left'], 
                right            = rcParams['phybo_right'], 
                top              = rcParams['phybo_top'], 
                bottom           = rcParams['phybo_bottom'], 
                cbar_shrink      = rcParams['phybo_cbar_shrink'], 
                cbar_fraction    = rcParams['phybo_cbar_fraction'], 
                cbar_pad         = rcParams['phybo_cbar_pad'], 
                cbar_orientation = rcParams['phybo_cbar_orientation'], 
                cbar_label       = rcParams['phybo_cbar_label'],
                vedgestyle       = rcParams['phybo_vedgestyle'], 
                vedgecolor       = rcParams['phybo_vedgecolor'], 
                vedgelinewidth   = rcParams['phybo_vedgelinewidth'], 
                vedgeinnerline   = rcParams['phybo_vedgeinnerline'],
                hedgescale       = rcParams['phybo_hedgescale'], 
                nodestyle        = rcParams['phybo_nodestyle'], 
                nodesize         = rcParams['phybo_nodesize'], 
                nodecolor        = rcParams['phybo_nodecolor'], 
                labels           = rcParams['phybo_labels'], 
                _prefix          = rcParams['phybo_prefix'], 
                _suffix          = rcParams['phybo_suffix'], 
                textsize         = rcParams['phybo_textsize'], 
                vsd_scale        = rcParams['phybo_vsd_scale'], 
                latex_preamble   = rcParams['phybo_latex_preamble'], 
                alpha_threshold   = 0.2
                )
        for k in defaults:
            if k not in keywords:
                keywords[k] = defaults[k]

        # get max and min values for coordinates
        xvals,yvals = [],[]
        for n,d in self.graph[glm].nodes(data=True):
            xvals += [d['graphics']['x']]
            yvals += [d['graphics']['y']]

        minX, minY, maxX, maxY = min(xvals), min(yvals), max(xvals), max(yvals)
        if keywords['figsize'] == 'optimal':
            w = maxX + abs(minX)
            h = maxY + abs(minY)            
            keywords['figsize'] = (
                    keywords['figure_width'] + keywords['figure_scale'], 
                    h / (w / (keywords['figure_width'])
                        ) 
                    )
        
        if keywords['latex_preamble']:
            mpl.rcParams['pgf.preamble'] = keywords['latex_preamble']

        colormap = keywords['colormap']
        filename = keywords['filename']
        
        # define labels
        labels = {}
        for taxon in self.taxa:
            if taxon not in keywords['labels']:
                labels[taxon] = taxon
            else:
                labels[taxon] = keywords['labels'][taxon]

        # try to load the configuration file
        try:
            conf = json.load(codecs.open(self.dataset+'.json','r','utf-8'))
        except:
            conf = {}
        
        # create a dictionary for all nodes 
        node_dict = {}

        # iterate over contemporary taxa first
        for taxon in self.taxa:
            
            # get all cognates that are not singletongs
            cogs = [
                    x for x in self.get_list(
                        col = taxon,
                        flat = True,
                        entry = 'pap'
                        ) if x in self.cogs
                    ]

            # count the number of paps
            node_dict[taxon] = len(cogs) * keywords['vsd_scale']

        # iterate over internal nodes now
        for a,b in [(x,y) for x,y in self.tree.getNodesDict().items() if x not in self.taxa]:
            
            if a != 'root':
                node = a   

            else:
                node = 'root'
            
            if node in self.acs[glm]:
                node_dict[a] = len(self.acs[glm][node]) * keywords['vsd_scale']
            else:
                node_dict[a] = 1 * keywords['vsd_scale']
        
        # get the graph
        graph = self.graph[glm]

        # store in internal and external nodes
        inodes = []
        enodes = []

        # get some data on the taxa
        max_label_len = max([len(labels[t]) for t in self.taxa])

        # get colormap for edgeweights
        edge_weights = []
        for nodeA,nodeB,data in graph.edges(data=True):
            if data['label'] == 'horizontal': 
                edge_weights.append(data['weight'])

        # add max weight to edge_weights
        if keywords['maxweight']:
            edge_weights += range(keywords['maxweight'])
        
        # determine a colorfunction
        cfunc = np.array(np.linspace(10,256,len(set(edge_weights))),dtype='int')
        lfunc = np.linspace(0.5,8,len(set(edge_weights)))

        # sort the weights
        weights = sorted(set(edge_weights))

        # get the scale for the weights (needed for the line-width)
        try:
            scale = 20.0 / max(edge_weights) * keywords['linescale']
        except ValueError:
            scale = 1.0

        # write colors and scale to graph
        for nA,nB,data in graph.edges(data=True):
            if data['label'] == 'horizontal':
                w = data['weight']
                data['graphics'] = {}
                data['graphics']['fill'] = mpl.colors.rgb2hex(colormap(cfunc[weights.index(w)]))
                data['graphics']['width'] = scale * w
        
        # get the nodes
        for n,d in graph.nodes(data=True):
            g = d['graphics']
            x = g['x']
            y = g['y']
            h = g['h']
            w = g['w']
            s = g['s']

            # get the nodesize
            if keywords['nodestyle'] == 'vsd':
                try:
                    ns = node_dict[n]
                except:
                    ns = keywords['nodesize']
            else:
                ns = keywords['nodesize']


            if d['label'] not in self.taxa:
                inodes += [(x,y,ns)]
            else:
                if 'angle' in d['graphics']:
                    r = d['graphics']['angle']
                else:
                    r = 0

                enodes += [(x,y,d['label'],r,s,ns)]
        
        # store vertical and lateral edges
        vedges = []
        ledges = []
        weights = []

        # get the edges
        for a,b,d in graph.edges(data=True):
            
            xA = graph.node[a]['graphics']['x']
            yA = graph.node[a]['graphics']['y']
            xB = graph.node[b]['graphics']['x']
            yB = graph.node[b]['graphics']['y']

            if d['label'] == 'vertical':

                vedges += [(xA,xB,yA,yB)]
            else:
                g = d['graphics']
                f = g['fill']
                w = g['width']
                a = alpha
                if d['weight'] < threshold:
                    if alphat:
                        a = keywords['alpha_threshold']
                    else:
                        w = 0.0

                ledges += [(xA,xB,yA,yB,f,w,a)]

                weights.append(d['weight'])
        
        if not weights:
            weights = [0]

        # usetex
        mpl.rc('text',usetex = usetex)

        # create the figure
        fig = plt.figure(
                facecolor='white',
                figsize = keywords['figsize']
                    )
        figsp = fig.add_subplot(111)
        
        # create the axis
        ax = plt.axes(frameon=False)
        plt.xticks([0],[''])
        plt.yticks([0],[''])
        
        # set equal axis
        plt.axis('equal')

        # draw the horizontal edges
        for xA,xB,yA,yB,f,w,a in sorted(ledges,key=lambda x:x[-2]):
            plt.plot(
                    [xA,xB],
                    [yA,yB],
                    '-',
                    color=f,
                    linewidth=float(w) / keywords['hedgescale'],
                    alpha=a
                    )

        # draw the vertical edges
        for xA,xB,yA,yB in vedges:
            plt.plot(
                    [xA,xB],
                    [yA,yB],
                    '-',
                    color= keywords['vedgecolor'],
                    linewidth=keywords['vedgelinewidth'],
                    )
            if keywords['vedgestyle'] == 'double':
                plt.plot(
                        [xA,xB],
                        [yA,yB],
                        '-',
                        color='1.0',
                        linewidth=keywords['vedgeinnerline'],
                        )
        # store x,y values for ylim,xlim drawing
        xvals = []
        yvals = []

        # draw the nodes
        for x,y,s in inodes:
            xvals += [x]
            yvals += [y]

            plt.plot(
                    x,
                    y,
                    'o',
                    markersize=s, #keywords['nodesize'],
                    color=keywords['nodecolor'],
                    )
            if keywords['nodestyle'] == 'double':
                plt.plot(
                        x,
                        y,
                        'o',
                        markersize=s,#keywords['nodesize']-4,
                        color='white'
                        )

        for x,y,t,r,ha,s in enodes:
            
            xvals += [x]
            yvals += [y]
            
            # plot the marker
            plt.plot(
                    x,
                    y,
                    'o',
                    markersize = s,# keywords['nodesize'],
                    color = keywords['nodecolor'],
                    zorder = 200
                    )
            
            if keywords['nodestyle'] == 'double':
                plt.plot(
                        x,
                        y,
                        'o',
                        markersize=s,#keywords['nodesize']-4,
                        color='white'
                        )

            # this is a workaround to get the text away from the node
            if ha == 'left':
                text = keywords['_prefix'] + labels[t]
            else:
                text = labels[t] + keywords['_suffix']

            plt.text(
                    x,
                    y,
                    text,
                    size = keywords['textsize'],
                    verticalalignment='center',
                    horizontalalignment=ha,
                    fontweight = 'bold',
                    color='black',
                    rotation=r,
                    rotation_mode = 'anchor',
                    zorder = 1
                    )

        # add a colorbar
        cax = figsp.imshow(
                [[1,2],[1,2]],
                cmap=colormap,
                visible=False
                )
        cbar = fig.colorbar(
                cax,
                ticks       = [
                    1,
                    1.25,
                    1.5,
                    1.75,
                    2
                    ],
                orientation = keywords['cbar_orientation'],
                shrink      = keywords['cbar_shrink'],
                fraction    = keywords['cbar_fraction'],
                pad         = keywords['cbar_pad']
                )

        # check for maxweights-keyword
        if keywords['maxweight']:
            weights += [keywords['maxweight']]

        cbar.set_clim(1.0)
        cbar.set_label('Inferred Links')
        cbar.ax.set_yticklabels(
                [
                    str(min(weights)),
                    '',
                    str(int(max(weights) / 2)),
                    '',
                    str(max(weights))
                    ]
                )

        if keywords['xliml'] and keywords['xlimr']:
            xliml = keywords['xliml']
            xlimr = keywords['xlimr']
        else:
            xliml,xlimr = 2 * [keywords['xlim']]

        if keywords['ylimb'] and keywords['ylimt']:
            ylimb = keywords['ylimb']
            ylimt = keywords['ylimt']
        else:
            ylimb,ylimt = 2 * [keywords['ylim']]

        plt.ylim(min(yvals)-ylimb,max(yvals)+ylimt)
        plt.xlim(min(xvals)-xliml,max(xvals)+xlimr)
        plt.subplots_adjust(
                left   = keywords['left'],
                right  = keywords['right'],
                top    = keywords['top'],
                bottom = keywords['bottom']
                )
        #fig.axes.get_xaxis().set_visible(False)
        #fig.axes.get_yaxis().set_visible(False)
        plt.axis('off')


        # save the figure
        plt.savefig(filename+'.'+fileformat,bbbox_inches='tight')
        plt.clf()
        log.file_written(filename + '.' + fileformat)
        return

    def plot_MLN_3d(
            self,
            glm = '',
            filename = '',
            fileformat = 'pdf',
            threshold = 1,
            usetex = True,
            colormap = None, #mpl.cm.jet,
            taxon_labels = 'taxon_short_labels',
            alphat = False,
            alpha = 0.75,
            **keywords
            ):
        """
        Plot the MLN with help of Matplotlib in 3d.

        glm : str (default='')
            Identifier for the gain-loss model that is plotted. Defaults to the
            model that had the best scores in terms of probability.
        filename : str (default='')
            If no filename is selected, the filename is identical with the
            dataset.
        fileformat : {'svg','png','jpg','pdf'} (default='pdf')
            Select the format of the output plot.
        threshold : int (default=1)
            Select the threshold for drawing lateral edges.
        verbose : bool (default = False)
            If set to c{True}, be verbose when carrying out the analysis.
        usetex : bool (default=True)
            Specify whether you want to use LaTeX to render plots.
        colormap : {None matplotlib.cm}
            A :py:class:`matplotlib.colormap` instance. If set to c{None}, this
            defaults to :py:class:`~matplotlib.cm.jet`.
        taxon_labels : str (default='taxon.short_labels')
            Specify the taxon labels that should be included in the plot. 

        """
        # add azim and the other params
        kw = dict(
                azim = 220,
                elev = 22
                )
        kw.update(keywords)

        # check for correct glm
        if not glm and hasattr(self,'best_model'):
            glm = self.best_model
        elif not glm:
            raise ValueError(
            "[i] You should select an appropriate model first."
            )
        
        # switch backend, depending on whether tex is used or not
        backend = mpl.get_backend()
        if usetex and backend != 'pgf':
            plt.switch_backend('pgf')
        elif not usetex and backend != 'TkAgg':
            plt.switch_backend('TkAgg')

        # check for filename
        if not filename:
            filename = self.dataset

        # if not colormap
        if not colormap:
            colormap = mpl.cm.jet

        # set default, XXX change later
        if 'height' not in keywords:
            keywords['height'] = 7
        if 'width' not in keywords:
            keywords['width'] = 10

        # try to load the configuration file
        try:
            conf = json.load(codecs.open(self.dataset+'.json','r','utf-8'))
        except:
            conf = {}
        
        # check for 'taxon.labels' in conf
        if taxon_labels in conf: #XXX change later
            tfunc = lambda x:conf[taxon_labels][x]
        else:
            tfunc = lambda x:x

        # get the graph
        graph = self.graph[glm]

        # store in internal and external nodes
        inodes = []
        enodes = []

        # get some data on the taxa
        max_label_len = max([len(tfunc(t)) for t in self.taxa])

        # get colormap for edgeweights
        edge_weights = []
        for nodeA,nodeB,data in graph.edges(data=True):
            if data['label'] == 'horizontal': 
                edge_weights.append(data['weight'])

        
        # determine a colorfunction
        cfunc = np.array(np.linspace(10,256,len(set(edge_weights))),dtype='int')
        lfunc = np.linspace(0.5,8,len(set(edge_weights)))

        # sort the weights
        weights = sorted(set(edge_weights))

        # get the scale for the weights (needed for the line-width)
        scale = 20.0 / max(edge_weights)

        # write colors and scale to graph
        for nA,nB,data in graph.edges(data=True):
            if data['label'] == 'horizontal':
                w = data['weight']
                data['graphics'] = {}
                data['graphics']['fill'] = mpl.colors.rgb2hex(colormap(cfunc[weights.index(w)]))
                data['graphics']['width'] = scale * w

        # get the nodes
        for n,d in graph.nodes(data=True):
            g = d['graphics']
            x = g['x']
            y = g['y']
            z = g['z']
            h = g['h']
            w = g['w']
            s = g['s']
            zorder = g['zorder']

            if d['label'] not in self.taxa:
                inodes += [(x,y,-z,zorder)]
            else:
                if 'angle' in d['graphics']:
                    r = d['graphics']['angle']
                else:
                    r = 0

                # get the difference between the current label and it's
                # original lenght for formatting output
                ll = max_label_len - len(tfunc(d['label']))

                if usetex:
                    enodes += [(
                        x,
                        y,
                        -z,
                        r'\textbf{'+tfunc(d['label']).replace('_',r'\_')+r'}',
                        r,
                        s,
                        zorder
                        )]
                else:
                    enodes += [(x,y,-z,tfunc(d['label']),r,s,zorder)]
        
        # store vertical and lateral edges
        vedges = []
        ledges = []
        weights = []

        # get the edges
        for a,b,d in graph.edges(data=True):
            
            xA = graph.node[a]['graphics']['x']
            yA = graph.node[a]['graphics']['y']
            zA = graph.node[a]['graphics']['z']
            xB = graph.node[b]['graphics']['x']
            yB = graph.node[b]['graphics']['y']
            zB = graph.node[b]['graphics']['z']
            zoA = graph.node[a]['graphics']['zorder']
            zoB = graph.node[b]['graphics']['zorder']
            zorder = int((zoA+zoB) / 2)

            if d['label'] == 'vertical':
                vedges += [(xA,xB,yA,yB,-zA,-zB,zorder)]
            else:
                g = d['graphics']
                f = g['fill']
                w = g['width']
                a = alpha
                if d['weight'] < threshold:
                    if alphat:
                        a = 0.2
                    else:
                        w = 0.0

                ledges += [(xA,xB,yA,yB,-zA,-zB,zorder,f,w,a)]

                weights.append(d['weight'])
        
        # usetex
        mpl.rc('text',usetex = usetex)

        # create the figure
        fig = plt.figure(
                facecolor='white',
                figsize = (keywords['width'],keywords['height'])
                    )
        figsp = fig.add_subplot(111,projection='3d')
        
        # draw the horizontal edges
        for xA,xB,yA,yB,zA,zB,zorder,f,w,a in sorted(ledges,key=lambda x:x[-2]):
            figsp.plot(
                    [xA,xB],
                    [yA,yB],
                    [zA,zB],
                    color=f,
                    linewidth=float(w) / 4,
                    alpha=a,
                    zorder = zorder #100 # * abs(xA-xB) + 100 * abs(yA-yB)
                    )

        # draw the vertical edges
        for xA,xB,yA,yB,zA,zB,zorder in vedges:
            figsp.plot(
                    [xA,xB],
                    [yA,yB],
                    [zA,zB],
                    color='0.0',
                    linewidth=3,
                    alpha = 0.75,
                    zorder = zorder #100 * abs(xA-xB) + 100 * abs(yA-yB)
                    )
            #figsp.plot(
            #        [xA,xB],
            #        [yA,yB],
            #        [zA,zB],
            #        color='1.0',
            #        linewidth=1,
            #        #zorder = 100 * abs(xA-xB) + 100 * abs(yA-yB)
            #        )
        # store x,y values for ylim,xlim drawing
        xvals = []
        yvals = []
        zvals = []

        # draw the nodes
        for x,y,z,zorder in inodes:
            xvals += [x]
            yvals += [y]
            zvals += [z]

            figsp.scatter(
                    x,
                    y,
                    z,
                    marker = 'o',
                    s=20,
                    c='black',
                    zorder = zorder #100 * x + 100 * y
                    )
        
        # draw the leaves
        # store x and y-maxima for ylim, xlim drawing
        for x,y,z,t,r,ha,zorder in enodes:
            
            xvals += [x]
            yvals += [y]
            zvals += [z]

            figsp.text(
                    x,
                    y,
                    z,
                    t,
                    size = '5',
                    verticalalignment='center',
                    horizontalalignment='center',
                    bbox = dict(
                        facecolor='white',
                        boxstyle='square,pad=0.2',
                        ec="none",
                        #alpha = 0.25
                        ),
                    fontweight = 'bold',
                    color='black',
                    zorder = zorder + 200 #120 # * x + 100 * y
                    )

        figsp.view_init(azim=kw['azim'],elev=kw['elev'])
        figsp.set_ylim(min(yvals),max(yvals))
        figsp.set_xlim(min(xvals),max(xvals))
        figsp.set_zlim(min(zvals),max(zvals))

        figsp.set_axis_off()

        plt.savefig(filename+'.'+fileformat,bbbox_inches='tight')
        plt.clf()


    def get_MSN(
            self,
            glm = '',
            fileformat='pdf',
            external_edges = False,
            deep_nodes = False,
            **keywords
            ):
        """
        Plot the Minimal Spatial Network.

        Parameters
        ----------
        glm : str (default='')
            A string that encodes which model should be plotted.
        filename : str
            The name of the file to which the plot shall be written.
        fileformat : str
            The output format of the plot.
        threshold : int (default=1)
            The threshold for the minimal amount of shared links that shall be
            plotted.
        usetex : bool (default=True)
            Specify whether LaTeX shall be used for the plot.

        """
        # check for correct glm
        if not glm and hasattr(self,'best_model'):
            glm = self.best_model
        elif not glm:
            raise ValueError(
            "[i] You should select an appropriate model first."
            )
        
        # redefine taxa and tree for convenience
        taxa,tree = self.taxa,self.tree

        # get the graph
        graph = self.graph[glm]

        # XXX check for coordinates of the taxa, otherwise load them from file and
        # add them to the wordlist XXX add later, we first load it from file
        if 'coords' in self._meta:
            coords = self._meta['coords']
        else:
            coords = csv2dict(
                    self.dataset,
                    'coords',
                    dtype=[str,float,float]
                    )
                
        # calculate all resulting edges, using convex hull as
        # approximation 
        geoGraph = nx.Graph()

        edges = graph.edges(data=True)
        with util.ProgressBar('MINIMAL SPATIAL NETWORK', len(edges)) as progress:
            for nA,nB,d in edges:
                progress.update()

                # get the labels
                lA = graph.node[nA]['label']
                lB = graph.node[nB]['label']
            
                # first check, whether edge is horizontal
                if d['label'] == 'horizontal':
                
                    # if both labels occur in taxa, it is simple
                    if lA in taxa and lB in taxa:
                        try:
                            geoGraph.edge[lA][lB]['weight'] += d['weight']
                            geoGraph.edge[lA][lB]['cogs'] += ','+d['cogs']
                        except:
                            geoGraph.add_edge(lA,lB,weight=d['weight'],cogs=d['cogs'])
                    elif not external_edges:
                        # if only one in taxa, we need the convex hull for that node
                        if lA in taxa or lB in taxa:

                            # check which node is in taxa
                            if lA in taxa:
                                this_label = lA
                                other_nodes = tree.getNodeMatchingName(lB).getTipNames()
                                other_label = lB
                            elif lB in taxa:
                                this_label = lB
                                other_nodes = tree.getNodeMatchingName(lA).getTipNames()
                                other_label = lA

                            # first, get all the cogs
                            cogs = d['cogs'].split(',')

                            # iterate over all cogs now
                            for cog in cogs:

                                # check whether the nodes have the respective cognate
                                # and take only those that have it
                                new_other_nodes = []
                                for other_node in other_nodes:
                                    paps = self.get_list(
                                        col = other_node,
                                        entry = 'pap',
                                        flat = True
                                        )
                                    if cog in paps and other_node != this_label:
                                        new_other_nodes += [other_node]

                                # get the convex points of others
                                these_coords = [(round(coords[t][0],5),round(coords[t][1],5)) for t in
                                    new_other_nodes]
                                hulls = getConvexHull(these_coords,polygon=False)
    
                                # get the hull with the minimal euclidean distance
                                distances = []
                                for hull in hulls:
                                    distances.append(np.linalg.norm(np.array(hull) - np.array(coords[this_label])))
                                this_hull = hulls[distances.index(min(distances))]
                                other_label = new_other_nodes[
                                    these_coords.index(
                                        (
                                            round(this_hull[0],5),
                                            round(this_hull[1],5)
                                            )
                                        )
                                    ]

                                # append the edge to the graph
                                try:
                                    geoGraph.edge[this_label][other_label]['weight'] += 1
                                    geoGraph.edge[this_label][other_label]['cogs'] += ','+cog
                                except:
                                    geoGraph.add_edge(this_label,other_label,weight=1,cogs=cog)
                        
                        elif deep_nodes:
                            # get the taxa of a and b
                            taxA = tree.getNodeMatchingName(lA).getTipNames()
                            taxB = tree.getNodeMatchingName(lB).getTipNames()

                            # get the cogs
                            cogs = d['cogs'].split(',')

                            # iterate over the cogs
                            for cog in cogs:
                                newtaxA = []
                                newtaxB = []

                                # get the lists
                                for t in taxA:
                                    paps = self.get_list(
                                        col = t,
                                        entry = 'pap',
                                        flat = False
                                        )
                                    if cog in paps:
                                        newtaxA += [t]
                                for t in taxB:
                                    paps = self.get_list(
                                        col = t,
                                        entry = 'pap',
                                        flat = False
                                        )
                                    if cog in paps:
                                        newtaxB += [t]
    
                                # get the convex points
                                coordsA = [(round(coords[t][0],5),round(coords[t][1],5)) for t in newtaxA]
                                coordsB = [(round(coords[t][0],5),round(coords[t][1],5)) for t in newtaxB]
                                hullsA = getConvexHull(coordsA,polygon=False)
                                hullsB = getConvexHull(coordsB,polygon=False)
    
                                # get the closest points
                                distances = []
                                hulls = []
                                for i,hullA in enumerate(hullsA):
                                    for j,hullB in enumerate(hullsB):
                                        distances.append(np.linalg.norm(np.array(hullA)-np.array(hullB)))
                                        hulls.append((hullA,hullB))
                                minHulls = hulls[distances.index(min(distances))]
                            
                                labelA = newtaxA[coordsA.index((round(minHulls[0][0],5),round(minHulls[0][1],5)))]
                                labelB = newtaxB[coordsB.index((round(minHulls[1][0],5),round(minHulls[1][1],5)))]
                            
                                # append the edge to the graph
                                try:
                                    geoGraph.edge[labelA][labelB]['weight'] += 1
                                    geoGraph.edge[labelA][labelB]['cogs'] += ','+cog
                                except:
                                    geoGraph.add_edge(labelA,labelB,weight=1,cogs=cog)

        # write stats to file
        f = codecs.open(
                os.path.join(self.dataset+'_phybo','taxa-msn-'+glm+'.stats'),
                'w',
                'utf-8'
                )
        # get the degree
        nodes = tree.getTipNames()

        dgr,wdgr = [],[]
        for taxon in nodes:
            
            horizontals = [g for g in geoGraph[taxon] if 'weight' in geoGraph[taxon][g]]
            
            dgr.append(len(horizontals))
            wdgr.append(sum([geoGraph[taxon][g]['weight'] for g in horizontals]))

        sorted_nodes = sorted(
                zip(nodes,dgr,wdgr),
                key=lambda x:x[1],
                reverse=True
                )
        for n,d,w in sorted_nodes:
            f.write(
                    '{0}\t{1}\t{2}\t{3}\n'.format(
                        n,
                        str(tree.getNodeMatchingName(n)),
                        d,
                        w
                        )
                    )
        f.close()
        
        # write edge distributions
        f = codecs.open(
                os.path.join(self.dataset+'_phybo','edge-msn-'+glm+'.stats'),
                'w',
                'utf-8'
                )
        edges = []
        edges = [g for g in geoGraph.edges(data=True) if 'weight' in g[2]]

        for nA,nB,d in sorted(
                edges,
                key=lambda x: x[2]['weight'],
                reverse = True
                ):
            f.write(
                    '{0}\t{1}\t{2}\t{3}\t{4}\t{5}\n'.format(
                        nA,
                        nB,
                        d['weight'],
                        d['cogs'],
                        tree.getNodeMatchingName(nA),
                        tree.getNodeMatchingName(nB)
                        )
                    )
        f.close()

        try:
            self.geograph[glm] = geoGraph
        except:
            self.geograph = {}
            self.geograph[glm] = geoGraph
        return

    def plot_MSN(
            self,
            glm = '',
            fileformat='pdf',
            threshold = 1,
            usetex = False,
            alphat = False,
            alpha = 0.75,
            only = [],
            **keywords
            ):
        """
        Plot a minimal spatial network.
        """
        # set defaults
        defaults = dict(
                latex_preamble     = [],
                figsize            = (10,10),
                colormap           = mpl.cm.jet,
                filename           = self.dataset,
                linescale          = 1.0,
                maxweight          = False,
                xlim               = 5,
                ylim               = 5,
                xlimr              = False,
                xliml              = False,
                ylimt              = False,
                ylimb              = False,
                left               = 0.02,
                right              = 0.98,
                top                = 1.00,
                bottom             = 0.00,
                cbar_shrink        = 0.55,
                cbar_fraction      = 0.1,
                cbar_pad           = 0.1,
                cbar_orientation   = 'vertical',
                cbar_label         = 'Inferred Links',
                cbar_fontsize      = 10,
                resolution         = 'l',
                table_text_color   = 'black',
                water_color        = '0.2',
                lw                 = 2,
                cmap_max           = 250,
                continent_color    = '0.9',
                projection         = 'merc',
                legend_size        = 18,
                linewidth          = 4,
                min_lon            = False,
                max_lon            = False,
                min_lat            = False,
                max_lat            = False,
                table_column_width = [0.025,0.1325],
                coastline_color    = "0.5",
                table_location     = 3,
                legend_location    = [0.85,0.02],
                table_cell_height  = 0.024,
                table_text_size    = 10,
                alpha              = 0.75,
                cmap_min           = 30,
                markersize         = 20
                )

        # load the rc-file XXX add internal loading later
        try:
            conf = json.load(codecs.open(self.dataset+'.json','r','utf-8'))
        except:
            try:
                conf = self._meta['conf']
            except:
                raise ValueError('[!] Configuration is not specified!')

        #if rcParams["verbose"]: LoadDataMessage('configuration')

        # overwrite configuration from keywords
        for k in keywords:
            conf[k] = keywords[k]

        # overwrite keywords with defaults
        for key in defaults:
            if key not in keywords:
                keywords[key] = defaults[key]

        # check for only
        if not only:
            only = self.taxa

        # switch backend, depending on whether tex is used or not
        backend = mpl.get_backend()
        if usetex and backend != 'pgf':
            plt.switch_backend('pgf')
        elif not usetex and backend != 'TkAgg':
            plt.switch_backend('TkAgg')

        # check for preamble settings
        if keywords['latex_preamble']:
            mpl.rcParams['pgf.preamble'] = keywords['latex_preamble']

        # usetex
        mpl.rc('text',usetex=usetex)
        
        # define stuff for convenience
        filename = keywords['filename']
        colormap = keywords['colormap']

        # check for groups, add functionality for groups in qlc-file later XXX
        if 'groups' in self._meta:
            groups = self._meta['groups']
        else:
            groups = dict([(k,v) for k,v in csv2list(self.dataset,'groups')])


        # update configuration
        for k in keywords:
            if k not in conf:
                conf[k] = keywords[k]
        
        # set the graph variable
        geoGraph = self.geograph[glm]

        # get the weights for the lines
        weights = []
        for a,b,d in geoGraph.edges(data=True):
            weights += [d['weight']]
        max_weight = max(weights)
        scale = 256 / max_weight
        sorted_weights = sorted(set(weights))

        # get a color-function
        color_dict = np.array(
                np.linspace(
                    0,
                    256,
                    len(set(weights))
                    ),
                dtype='int'
                )

        # get a line-function
        line_dict = np.linspace(
                0.5,
                conf['linewidth'],
                len(set(weights))
                )

        # scale the weights for line-widths
        linescale = conf['linescale'] / (max_weight-threshold) #XXX
        # XXX apparently not needed?
       
        # XXX check for coordinates of the taxa, otherwise load them from file and
        # add them to the wordlist XXX add later, we first load it from file
        if 'coords' in self._meta:
            coords = self._meta['coords']
        else:
            coords = csv2dict(
                    self.dataset,
                    'coords',
                    dtype=[str,float,float]
                    )

        # determine the maxima of the coordinates
        latitudes = [i[0] for i in coords.values()]
        longitudes = [i[1] for i in coords.values()]

        min_lat,max_lat = min(latitudes),max(latitudes)
        min_lon,max_lon = min(longitudes),max(longitudes)

        # start to initialize the basemap
        fig = plt.figure(figsize=keywords['figsize'])
        figsp = fig.add_subplot(111)
        
        # instantiate the basemap
        m = bmp.Basemap(
            llcrnrlon=min_lon + conf['min_lon'],
            llcrnrlat=min_lat + conf['min_lat'],
            urcrnrlon=max_lon + conf['max_lon'],
            urcrnrlat=max_lat + conf['max_lat'],
            resolution=conf['resolution'],
            projection=conf['projection']
            )
        
        # draw first values
        m.drawmapboundary(fill_color=conf['water_color'])
        m.drawcoastlines(color=conf['continent_color'],linewidth=0.5)
        m.drawcountries(color=conf['coastline_color'],linewidth=0.5)
        m.fillcontinents(color=conf['continent_color'],lake_color=conf['water_color'])

        # plot the lines
        for a,b,d in sorted(geoGraph.edges(data=True),key=lambda x:x[2]['weight']):
            
            if a in coords and b in coords and a in only or b in only:
                w = d['weight']
                
                color = colormap(color_dict[sorted_weights.index(w)])
                linewidth = line_dict[sorted_weights.index(w)]

                if w < threshold:
                    if alphat:
                        alpha = 0.2
                    else:
                        linewidth = 0.0
                else:
                    alpha = conf['alpha']

                # retrieve the coords
                yA,xA = coords[a]
                yB,xB = coords[b]
                
                # get the points on the map
                xA,yA = m(xA,yA)
                xB,yB = m(xB,yB)

                # plot the points
                plt.plot(
                        [xA,xB],
                        [yA,yB],
                        '-',
                        color=color, 
                        alpha = alpha,
                        linewidth=linewidth,
                        zorder = w + 50
                        )

        # plot the points for the languages
        cell_text = []
        legend_check = []

        # check for taxon.labels in conf
        if 'taxon_labels' in conf:
            tfunc = lambda x:conf['taxon_labels'][x]
        else:
            tfunc = lambda x:x
        if 'groups_labels' in conf:
            gfunc = lambda x:conf['groups_labels'][x]
        else:
            gfunc = lambda x:x

        # check for defaults
        defaults = {
                "markersize" : 10,
                "table_cell_height" : 0.025,
                }
        for k in defaults:
            if k  not in conf:
                conf[k] = defaults[k]

        for i,(taxon,(lng,lat)) in enumerate(sorted(coords.items(),key=lambda x:x[0])):
            
            # retrieve x and y from the map
            x,y = m(lat,lng)
            
            # get the color of the given taxon
            #taxon_color = colors[groups[taxon]]
            
            # get colors from conf
            this_group = groups[taxon]
            taxon_color = conf['groups_colors'][this_group]
            try:
                taxon_marker = conf['groups_markers'][this_group]
            except:
                taxon_marker = 'o'


            # check for legend

            if gfunc(groups[taxon]) in legend_check:
                # plot the marker
                plt.plot(
                    x,
                    y,
                    taxon_marker,
                    markersize = conf['markersize'],
                    color = taxon_color,
                    zorder = max_weight+52,
                    )
            else:
                # plot the marker
                plt.plot(
                    x,
                    y,
                    taxon_marker,
                    markersize = conf['markersize'],
                    color = taxon_color,
                    zorder = max_weight+52,
                    label=gfunc(groups[taxon])
                    )
                legend_check.append(gfunc(groups[taxon]))
            
            # add number to celltext
            if usetex:
                cell_text.append([str(i+1),tfunc(taxon).replace('_',r'\_')])
            else:
                cell_text.append([str(i+1),tfunc(taxon)])

            # plot the text
            # check for darkness of color
            if taxon_color in ['black','gray'] or taxon_color[:3] in ['0.3','0.2','0.1','0.0']:
                text_color = 'white'
            else:
                text_color = 'black'

            plt.text(
                x,
                y,
                str(i+1),
                size = str(int(conf['markersize'] / 2)),
                color = text_color,
                label=taxon,
                horizontalalignment='center',
                fontweight="bold",
                verticalalignment='center',
                zorder=max_weight+55
                )

        # add a colorbar
        cax = figsp.imshow(
                [[1,2],[1,2]],
                visible=False,
                cmap=colormap
                )
        cbar = fig.colorbar(
                cax,
                ticks       = [
                    1,
                    1.25,
                    1.5,
                    1.75,
                    2
                    ],
                orientation = keywords['cbar_orientation'],
                shrink      = keywords['cbar_shrink'],
                fraction    = keywords['cbar_fraction'],
                pad         = keywords['cbar_pad'],
                )
        cbar.set_clim(1.0)
        cbar.set_label(keywords['cbar_label'], fontsize=keywords['cbar_fontsize'])
        cbar.ax.set_yticklabels(
                [
                    str(min(weights)),
                    '',
                    str(int(max(weights) / 2)),
                    '',
                    str(max(weights))
                    ],
                fontsize=keywords['cbar_fontsize']
                )

        # add the legend
        this_table = plt.table(
                cellText = cell_text,
                colWidths = conf['table_column_width'],
                loc = conf['table_location'],
                )
        this_table.auto_set_font_size(False)
        this_table.set_fontsize(conf['table_text_size'])

        # adjust the table
        for line in this_table._cells:
            this_table._cells[line]._text._horizontalalignment = 'left'
            this_table._cells[line]._text._fontproperties.set_weight('bold')
            this_table._cells[line]._text.set_color(conf['table_text_color'])
            this_table._cells[line].set_height(conf['table_cell_height'])
            #this_table._cells[line]._text._fontproperties.set_size(conf['table.text.size'])
            this_table._cells[line].set_linewidth(0.0)
            this_table._cells[line].set_color(conf['table_cell_color'])
        
        this_table.set_zorder(100)
        
        plt.legend(
                loc=conf['legend_location'],
                numpoints=1,
                prop={
                    'size':conf['legend_size'],
                    'weight':'bold'
                    }
                )

        plt.subplots_adjust(
                left   = keywords['left'],
                right  = keywords['right'],
                top    = keywords['top'],
                bottom = keywords['bottom']
                )


        plt.savefig(filename+'.'+fileformat)
        plt.clf()
        log.file_written(filename + '.' + fileformat)

    def plot_concepts(
            self,
            concept,
            cogA,
            cogB,
            labels = {1:'1',2:'2',3:'3',4:'4'},
            tcolor = {
                1:'white',
                2:'black',
                3:'0.5',
                4:'0.1'
                },
            filename='pdf',
            fileformat='pdf',
            threshold = 1,
            usetex = True
            ):
        """
        Plot the Minimal Spatial Network.

        Parameters
        ----------
        glm : str
            A string that encodes which model should be plotted.
        filename : str
            The name of the file to which the plot shall be written.
        fileformat : str
            The output format of the plot.
        threshold : int (default=1)
            The threshold for the minimal amount of shared links that shall be
            plotted.
        only : list (default=[])
            The list of taxa whose connections with other taxa should be
            plotted.
        usetex : bool (default=True)
            Specify whether LaTeX shall be used for the plot.

        """
        # usetex
        mpl.rc('text',usetex=True)
    
        # redefine taxa and tree for convenience
        taxa,tree = self.taxa,self.tree

        # XXX check for coordinates of the taxa, otherwise load them from file and
        # add them to the wordlist XXX add later, we first load it from file
        if 'coords' in self.entries:
            pass
        
        else:
            coords = csv2dict(
                    self.dataset,
                    'coords',
                    dtype=[str,float,float]
                    )

        # check for groups, add functionality for groups in qlc-file later XXX
        if 'group' in self.entries:
            pass
        else:
            groups = dict([(k,v) for k,v in csv2list(self.dataset,'groups')])
        # check for color, add functionality for colors later XXX
        #if 'colors' in self.entries:
        #    pass
        #else:
        #    colors = dict([(k,v) for k,v in csv2list(self.dataset,'colors')])

        #if rcParams["verbose"]: LoadDataMessage('coordinates','groups','colors').message('loaded')
        
        # load the rc-file XXX add internal loading later
        try:
            conf = json.load(codecs.open(self.dataset+'.json','r','utf-8'))
        except:
            pass # XXX add fallback later
        
        #if rcParams["verbose"]: LoadDataMessage('configuration')
                
        # get the paps
        these_taxa = {}
        for taxon in taxa:

            # get the dictionary and the entry
            try:
                cogs = self.get_dict(col=taxon,entry='pap')[concept]
            except:
                cogs = []
            
            # check for identical cogs and assign them to the 4 categories
            if cogA in cogs and cogB in cogs:
                these_taxa[taxon] = 3
            elif cogA in cogs and cogB not in cogs:
                these_taxa[taxon] = 1
            elif cogA not in cogs and cogB in cogs:
                these_taxa[taxon] = 2
            else:
                these_taxa[taxon] = 4

        # determine the maxima of the coordinates
        latitudes = [i[0] for i in coords.values()]
        longitudes = [i[1] for i in coords.values()]

        min_lat,max_lat = min(latitudes),max(latitudes)
        min_lon,max_lon = min(longitudes),max(longitudes)

        # start to initialize the basemap
        fig = plt.figure()
        figsp = fig.add_subplot(111)
        
        # instantiate the basemap
        m = bmp.Basemap(
            llcrnrlon=min_lon + conf['min_lon'],
            llcrnrlat=min_lat + conf['min_lat'],
            urcrnrlon=max_lon + conf['max_lon'],
            urcrnrlat=max_lat + conf['max_lat'],
            resolution=conf['resolution'],
            projection=conf['projection']
            )
        
        # draw first values
        m.drawmapboundary(fill_color=conf['water_color'])
        m.drawcoastlines(color=conf['continent_color'],linewidth=0.5)
        m.drawcountries(color=conf['coastline_color'],linewidth=0.5)
        m.fillcontinents(color=conf['continent_color'],lake_color=conf['water_color'])

        # plot the points for the languages
        cell_text = []
        legend_check = []
        for i,(taxon,(lng,lat)) in enumerate(sorted(coords.items(),key=lambda x:x[0])):
            
            # retrieve x and y from the map
            x,y = m(lat,lng)
            
            # get the color of the given taxon
            #taxon_color = colors[groups[taxon]]
            
            if these_taxa[taxon] == 4:
                marker = '*'
            else:
                marker = 's'

            # check for legend
            if labels[these_taxa[taxon]] in legend_check:
                # check for forth marker
                # plot the marker
                plt.plot(
                    x,
                    y,
                    marker,
                    markersize = conf['markersize'],
                    color = tcolor[these_taxa[taxon]],
                    #zorder = 50,
                    )
            else:
                # plot the marker
                plt.plot(
                    x,
                    y,
                    marker,
                    markersize = conf['markersize'],
                    color = tcolor[these_taxa[taxon]],
                    #zorder = 52,
                    label=labels[these_taxa[taxon]]
                    )
                legend_check.append(labels[these_taxa[taxon]])
            
            # add number to celltext
            if usetex:
                cell_text.append([str(i+1),taxon.replace('_',r'\_')])
            else:
                cell_text.append([str(i+1),taxon])

            # plot the text
            if tcolor[these_taxa[taxon]] == 'black':
                textcolor = 'white'
            else:
                textcolor='black'
            
            plt.text(
                x,
                y,
                str(i+1),
                size = str(int(conf['markersize'] / 2)),
                label=taxon,
                color = textcolor,
                horizontalalignment='center',
                verticalalignment='center',
                )

        this_table = plt.table(
                cellText = cell_text,
                colWidths = conf['table.column.width'],
                loc = conf['table.location'],
                )

        # adjust the table
        for line in this_table._cells:
            this_table._cells[line]._text._horizontalalignment = 'left'
            this_table._cells[line]._text._fontproperties.set_weight('bold')
            this_table._cells[line]._text.set_color(conf['table.text.color'])
            this_table._cells[line].set_height(conf['table.cell.height'])
            this_table._cells[line]._text._fontproperties.set_size(conf['table.text.size'])
            this_table._cells[line].set_linewidth(0.0)
            this_table._cells[line].set_color(conf['table.cell.color'])
        
        this_table.set_zorder(100)
        
        plt.legend(
                loc=conf['legend.location'],
                numpoints=1,
                prop={
                    'size':conf['legend.size'],
                    'weight':'bold'
                    }
                )

        plt.subplots_adjust(left=0.05,right=0.95,top=0.95,bottom=0.05)

        plt.savefig(filename+'.'+fileformat)
        plt.clf()
    
    def plot_GLS(
            self,
            glm,
            **keywords
            ):
        """
        Plot the inferred scenarios for a given model.
        """
        kw = dict(
                fileformat = 'png'
                )
        kw.update(keywords)
        
        # make folder variable
        folder = self.dataset+'_phybo'

        # make the directory for the files
        try:
            os.mkdir(os.path.join(folder,'gml'))
        except:
            pass

        # make next directory
        try:
            os.mkdir(
                    os.path.join(
                        folder,
                        'glm',
                        '{0}-{1}'.format(
                            self.dataset,
                            glm
                            )
                        )
                    )
        except:
            pass

        # make the folder for png
        try:
            os.mkdir(
                    os.path.join(
                        folder,
                        'glm',
                        '{0}-{1}-figures'.format(
                            self.dataset,
                            glm
                            )
                        )
                    )
        except:
            pass
        
        # store the graph
        for cog in self.cogs:
            gls = self.gls[glm][cog][0]
            g = gls2gml(
                    gls,
                    self.tgraph,
                    self.tree,
                    filename = os.path.join(
                        folder,
                        'gml',
                        '{0}-{1}'.format(
                            self.dataset,
                            glm
                            ),
                        cog
                        ),
                    )

            # if plot of gml is chosen
            nodes = []
            
            for n,d in g.nodes(data=True):
                x = d['graphics']['x']
                y = d['graphics']['y']
                f = d['graphics']['fill']
                try:
                    r = d['graphics']['angle']
                    s = d['graphics']['s']
                except:
                    r = None
                    s = None

                o = d['origin']
                l = d['label']
                
                nodes.append((x,y,f,o,l,r,s))

            edges = []
            for a,b,d in g.edges(data=True):
            
                xA = g.node[a]['graphics']['x']
                xB = g.node[b]['graphics']['x']
                yA = g.node[a]['graphics']['y']
                yB = g.node[b]['graphics']['y']
            
                edges += [(xA,xB,yA,yB)]
            
            #mpl.rc('text',usetex=keywords['usetex'])
            fig = plt.figure()
            figsp = fig.add_subplot(111)
            ax = plt.axes(frameon=False)
            plt.xticks([])
            plt.yticks([])
            
            plt.axis('equal')
            
            for xA,xB,yA,yB in edges:
            
                plt.plot(
                        [xA,xB],
                        [yA,yB],
                        '-',
                        color='black',
                        linewidth=5
                        )
                plt.plot(
                        [xA,xB],
                        [yA,yB],
                        '-',
                        color='0.2',
                        linewidth=4
                        )
            for x,y,f,o,l,r,s in nodes:

                if f == '#000000':
                    f = '#a3a3a3'
                    c = '#a3a3a3'
                else:
                    c = '#000000'

                if o == 1:
                    size = 20
                else:
                    size = 10
                if l.startswith('edge') or l.startswith('root'):
                    plt.plot(x,y,'o',markersize=size,color=f)
                else:
                    if not r:
                        plt.text(
                                x,
                                y,
                                l,
                                horizontalalignment='center',
                                verticalalignment='center',
                                size=8,
                                fontweight='bold',
                                color=c,
                                backgroundcolor=f
                                )
                    else:
                        plt.text(
                                x,
                                y,
                                l,
                                ha = s,
                                va = 'baseline',
                                size=8,
                                fontweight='bold',
                                color=c,
                                rotation=r,
                                rotation_mode='anchor',
                                bbox = dict(
                                    facecolor='white',
                                    boxstyle='square,pad=0.25',
                                    ec="none",
                                    alpha = 0.25
                                    ),
                                )
            
            plt.savefig(
                    os.path.join(
                        folder,
                        'gml',
                        '{0}-{1}-figures'.format(self.dataset,glm),
                        '{0}-{1}.'.format(self.pap2con[cog],cog)+kw['fileformat']
                        )
                    )
            plt.clf()
    
    def get_stats(
            self,
            glm,
            subset = '',
            filename = ''
            ):
        """
        Calculate basic statistics for a given gain-loss model.
        """
        if not subset:
            gains = [b for a,b in self.gls[glm].values()]
        else:
            gains = []
            for cog in self.cogs:

                # get the respective subset-item first
                item = self[[c[0] for c in self.etd[cog] if c != 0][0],subset[0]]

                # check whether subset is as specified
                if item in subset[1] or item == subset[1]:
                    gains += [self.gls[glm][cog][1]]

        noo = sum(gains) / len(gains)
        
        ppc = sum([1 for g in gains if g > 1]) / len(gains)
        
        if rcParams["verbose"]:
            print('Number of Origins: {0:.2f}'.format(noo))
            print('Percentage of Patchy Cognates: {0:.2f}'.format(ppc))
        if not filename:
            return noo,ppc
        else:
            f = codecs.open(
                    os.path.join(self.dataset+'_phybo',filename),
                    'w',
                    'utf-8'
                    )
            f.write('Number of origins: {0:.2f}\nPercentage of patchy cogs {1:.2f}\n'.format(noo,ppc))
            f.close()

    def plot_concept_evolution(
            self,
            glm,
            concept= '',
            fileformat = 'png',
            **keywords
            ):
        """
        Plot the evolution of specific concepts along the reference tree.
        """
        # make defaults
        defaults = dict(
                figsize        = (15,15),
                left           = 0.05,
                top            = 0.95,
                bottom         = 0.05,
                right          = 0.95,
                colormap       = mpl.cm.jet,
                edgewidth      = 5,
                radius         = 2.5,
                outer_radius   = 0.5,
                inner_radius   = 0.25,
                cognates       = '',
                ref = '',
                usetex         = False,
                latex_preamble = False,
                textsize       = 8,
                subset         = [] 
                )

        for k in defaults:
            if k not in keywords:
                keywords[k] = defaults[k]
        
        # check for the correct item
        if not concept:
            concepts = self.concepts
        else:
            concepts = [i for i in self.concepts if i == concept]

        # make folder variable
        folder = self.dataset+'_phybo'

        # make the directory for the files
        try:
            os.mkdir(os.path.join(folder,'items'))
        except:
            pass

        # make next directory
        try:
            os.mkdir(
                    os.path.join(
                        folder,
                        'items',
                        '{0}-{1}'.format(self.dataset,glm)
                        )
                    )
        except:
            pass
            
        # XXX customize later XXX
        colormap = keywords['colormap']
        
        # start with the analysis
        for concept in concepts:
            if rcParams["verbose"]: print("[i] Plotting concept '{0}'...".format(concept))
            
            # switch backend, depending on whether tex is used or not
            backend = mpl.get_backend()
            if keywords['usetex'] and backend != 'pgf':
                plt.switch_backend('pgf')
            elif not keywords['usetex'] and backend != 'TkAgg':
                plt.switch_backend('TkAgg')

            # check for preamble settings
            if keywords['latex_preamble']:
                mpl.rcParams['pgf.preamble'] = keywords['latex_preamble']

            # make a graph
            graph = nx.Graph()

            # get all paps that are no singletons
            paps = sorted(set([p for p in self.get_list(
                row=concept,
                flat=True,
                entry='pap'
                ) if p not in self.singletons]))

            if len(paps) <= 0:
                if rcParams['verbose']: print("[WARNING] No entries for concept {0} could be found, skipping the plot.".format(concept))
            else:
            
                # get the number of paps in order to get the right colors
                cfunc = np.array(np.linspace(10,256,len(paps)),dtype='int')
                colors = dict([(paps[i],mpl.colors.rgb2hex(colormap(cfunc[i]))) for i in
                        range(len(paps))])
                
                # get the wedges for the paps
                wedges = {}
                linsp = np.linspace(0,360,len(paps)+1)
                for i,pap in enumerate(paps):
                    theta1,theta2 = linsp[i],linsp[i+1]
                    wedges[pap] = (theta1,theta2)
                
                legendEntriesA = []
                legendTextA = []
                
                # add stuff for the legend
                for pap in paps:
                    w = mpl.patches.Wedge(
                            (0,0),
                            1,
                            wedges[pap][0],
                            wedges[pap][1],
                            facecolor = colors[pap],
                            zorder = 1,
                            linewidth=2,
                            edgecolor='black'
                            )
                    legendEntriesA += [w]
                    if keywords['cognates']:
                        idx = [x[0] for x in self.etd[pap] if x != 0][0]
                        legendTextA += [self[idx,keywords['cognates']]]
                    else:
                        legendTextA += [pap]

                # second legend explains evolution
                legendEntriesB = []
                legendTextB = []
                p = mpl.patches.Wedge(
                        (0,0),
                        1,
                        0,
                        360,
                        facecolor='0.5',
                        linewidth=2,
                        edgecolor='black',
                        )
                legendEntriesB += [p]
                legendTextB += ['Loss Event']
                p, = plt.plot(0,0,'--',color='black',linewidth=2)
                legendEntriesB += [p]
                legendTextB += ['Gain Event']

                # overwrite stuff
                plt.plot(0,0,'o',markersize=2,zorder=2,color='white')

                # iterate over the paps and append states to the graph
                for pap in paps:
                    
                    # get the graph with the model
                    gls = self.gls[glm][pap][0]
                    g = gls2gml(
                            gls,
                            self.tgraph,
                            self.tree,
                            filename = ''
                            )

                    # iterate over the graph
                    for n,d in g.nodes(data=True):
                        
                        # add the node if necessary
                        if n not in graph:
                            graph.add_node(n)
                        
                        # add a pap-dictionary if it's not already there
                        if 'pap' not in graph.node[n]:
                            graph.node[n]['pap'] = {}

                        # add data
                        graph.node[n]['pap'][pap] = d['state']
                
                # create the figure
                fig = plt.figure(figsize=keywords['figsize'])
                figsp = fig.add_subplot(111)
                figsp.axes.get_xaxis().set_visible(False)
                figsp.axes.get_yaxis().set_visible(False)

                plt.axis('equal')

                xvals = []
                yvals = []

                # iterate over edges first
                for nA,nB in g.edges():
                    gA = g.node[nA]['graphics']
                    gB = g.node[nB]['graphics']
                    xA,yA = gA['x'],gA['y']
                    xB,yB = gB['x'],gB['y']

                    plt.plot(
                            [xA,xB],
                            [yA,yB],
                            '-',
                            color = 'black',
                            linewidth=keywords['edgewidth']
                            )

                # now iterate over the nodes
                for n,d in graph.nodes(data=True):
                    cpaps = d['pap']
                    states = list(cpaps.values())
                    x,y = g.node[n]['graphics']['x'],g.node[n]['graphics']['y']

                    # get z-value which serves as zorder attribute
                    try:
                        z = 6 * len(self.tree.getConnectingEdges('root',n))
                    except:
                        z = 0

                    xvals += [x]
                    yvals += [y]
                    
                    # plot the default marker
                    plt.plot(
                            x,
                            y,
                            'o',
                            markersize=5,
                            color='black',
                            zorder=50
                            )
                    # check for origins in cpaps
                    if 'O' in cpaps.values():
                        w = mpl.patches.Wedge(
                                (x,y),
                                keywords['radius']+keywords['outer_radius'],
                                0,
                                360,
                                facecolor='white',
                                zorder = 57+z,
                                linewidth=2.5,
                                linestyle = 'dashed',
                                )
                        figsp.add_artist(w)
                    elif 'o' in cpaps.values():
                        w = mpl.patches.Wedge(
                                (x,y),
                                keywords['radius']+keywords['outer_radius'],
                                0,
                                360,
                                facecolor='white',
                                zorder = 56+z,
                                linewidth=2.5,
                                linestyle='solid',
                                )
                        figsp.add_artist(w)
                    
                    if 'L' in cpaps.values() and 'O' in cpaps.values():
                        w = mpl.patches.Wedge(
                                (x,y),
                                keywords['radius']+keywords['outer_radius'],
                                0,
                                360,
                                facecolor='0.5',
                                zorder = 58+z,
                                linewidth = 2.5,
                                edgecolor='black',
                                linestyle = 'dashed'
                                )
                        figsp.add_artist(w)

                    elif "L" in cpaps.values():
                        w = mpl.patches.Wedge(
                                (x,y),
                                keywords['radius']+keywords['outer_radius'],
                                0,
                                360,
                                facecolor='0.5',
                                zorder = 59+z,
                                linewidth = 2.5,
                                edgecolor='black',
                                )
                        figsp.add_artist(w)

                    # plot all wedges
                    for pap in cpaps:
                        
                        theta1,theta2 = wedges[pap]
                        color = colors[pap]

                        # check for characteristics of this pap
                        if cpaps[pap] == 'L':

                            w = mpl.patches.Wedge(
                                    (x,y),
                                    keywords['radius'],
                                    theta1,
                                    theta2,
                                    facecolor= color,
                                    zorder = 61+z,
                                    alpha = 0.25,
                                    linewidth = 2,
                                    edgecolor='black',
                                    linestyle = 'dotted'
                                    )
                            figsp.add_artist(w)
                            
                        elif cpaps[pap] == 'o':

                            w = mpl.patches.Wedge(
                                    (x,y),
                                    keywords['radius'],
                                    theta1,
                                    theta2,
                                    facecolor=color,
                                    zorder = 61+z,
                                    linewidth = 2,
                                    edgecolor='black'
                                    )
                            figsp.add_artist(w)

                        elif cpaps[pap] == 'O':

                            w = mpl.patches.Wedge(
                                    (x,y),
                                    keywords['radius'],
                                    theta1,
                                    theta2,
                                    facecolor=color,
                                    zorder = 61+z,
                                    linewidth = 2,
                                    edgecolor='black',
                                    linestyle = 'dashed'
                                    )
                            figsp.add_artist(w)


                    # add number for node
                    if n in self.taxa:
                        plt.text(
                                x,
                                y,
                                n,
                                size = keywords['textsize'],
                                verticalalignment='baseline',
                                backgroundcolor='white',
                                horizontalalignment='center',
                                fontweight = 'bold',
                                color='black',
                                bbox = dict(
                                    facecolor='white',
                                    boxstyle='square,pad=0.25',
                                    ec="none",
                                    alpha = 1
                                    ),
                                zorder = 300
                                )
                        



                plt.xlim((min(xvals)-10,max(xvals)+10))
                plt.ylim((min(yvals)-10,max(yvals)+10))

                legend1 = plt.legend(legendEntriesA,legendTextA,loc='upper right',numpoints=1)
                plt.legend(legendEntriesB,legendTextB,loc='lower right')
                figsp.add_artist(legend1)

                plt.subplots_adjust(
                        left= keywords['left'],
                        right= keywords['right'],
                        top= keywords['top'],
                        bottom= keywords['bottom']
                        )


                plt.savefig(
                    os.path.join(
                        folder,
                        'items',
                        '{0}-{1}'.format(self.dataset,glm),
                        concept.replace('/','_')+'.'+fileformat
                        )
                    )
                plt.close()

        # return the graph
        return 

# add an alias for backwards compatibility
TreBor = PhyBo<|MERGE_RESOLUTION|>--- conflicted
+++ resolved
@@ -1535,14 +1535,11 @@
         # check for already calculated glm
         # check for previous analyses
         if glm in self.dists and not keywords['force'] and glm != 'mixed':
-<<<<<<< HEAD
             if rcParams["verbose"]:
                 print("[i] Gain-loss scenario {0} has already been calculated. For recalculation, set 'force' to 'True'.".format(glm))
                 print("For recalculation, set 'force' to True.")
-=======
             log.info("Gain-loss scenario {0} has already been calculated. For recalculation, set 'force' to 'True'.".format(glm))
             log.info("For recalculation, set 'force' to True.")
->>>>>>> 222151dd
             return
 
         # get acs with help of utils
