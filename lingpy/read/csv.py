--- conflicted
+++ resolved
@@ -10,10 +10,7 @@
 __date__="2013-06-26"
 
 import json
-<<<<<<< HEAD
-=======
 import os
->>>>>>> 65d87936
 import codecs
 
 # lingpy-internal imports
@@ -187,27 +184,7 @@
                 "[!] File {0} does not exist.".format(infile)
                 )
 
-<<<<<<< HEAD
-    Parameters
-    ----------
-    infile : str
-        Name of the input file.
-
-    Returns
-    -------
-    d : dict
-        A dictionary with integer keys corresponding to the order of the lines
-        of the input file. The header is given 0 as a specific key.
-    """
-    
-    # open the file
-    try:
-        inf = codecs.open(infile, "r", "utf-8")
-    except:
-        raise ValueError("[i] Infile could not be opened.")
-=======
     inf = codecs.open(infile,'r','utf-8')
->>>>>>> 65d87936
     
     # create data array
     data = []
