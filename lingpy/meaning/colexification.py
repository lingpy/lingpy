"""
Module offers methods to handle colexification patterns in wordlist objects.
"""
<<<<<<< HEAD
from .. import log
=======
from lingpy import log

>>>>>>> 5aaf80f6
try:
    import networkx as nx
except ImportError:
    log.missing_module('networkx')
<<<<<<< HEAD
try:
    import community
except ImportError:
    log.missing_module('community') 
=======

try:
    import community
except ImportError:
    log.missing_module('community')

>>>>>>> 5aaf80f6

def _get_colexifications(wordlist, entry='ipa', concept='concept',
        family='family'):
    """
    Helper function computes colexifications for a given set of languages in a
    wordlist.
    """
    if family not in wordlist.header:
        family = 'doculect'

    taxa = wordlist.cols
    colexifications = []
    for taxon in taxa:
        
<<<<<<< HEAD
        log.info('Analyzing taxon {0}...'.format(taxon)) # XXX replace by log info
=======
        log.info('Analyzing taxon {0}...'.format(taxon))
>>>>>>> 5aaf80f6
        
        tmp_idxs = wordlist.get_list(taxon=taxon, flat=True)
        tmp_family = wordlist[tmp_idxs[0], family]
        tmp_concepts = wordlist.get_list(taxon=taxon, flat=True,
                entry=concept)
        tmp_entries = wordlist.get_list(taxon=taxon, flat=True,
                entry=entry)
        
        # iterate over all concepts and add them to the graph
        for i,c1 in enumerate(tmp_concepts):
            for j,c2 in enumerate(tmp_concepts):
                if i < j:
                    if tmp_entries[i] == tmp_entries[j] and c1 != c2: 
                        colexifications += [(c1,c2,taxon,tmp_family,tmp_entries[i])]

    return colexifications

def _get_statistics(wordlist, entry='ipa', concept='concept', family='family'):
    """
    Assemble data on occurrence frequency of each concept in the data.

    Returns
    -------
    statistics : dict
        A dictionary with concepts as primary keys and dictionaries as values.
        The dictionary-values themselves yield various statistics, including
        the number of language families in which each concept occurs, the
        number of languages, and the respective words themselves.
    """
    # check whether "family" is in the wordlist.header
    if family not in wordlist.header:
        family = 'doculect'

    taxa = wordlist.cols
    statistics = {}
    for k in wordlist:
        tmp_concept = wordlist[k,concept]
        tmp_entry = wordlist[k,entry]
        tmp_family = wordlist[k,family]
        tmp_taxon = wordlist[k,'taxon']

        try:
            statistics[tmp_concept]['families'] += [tmp_family]
            statistics[tmp_concept]['doculects'] += [tmp_taxon]
            statistics[tmp_concept]['words'] += [tmp_entry]
        except KeyError:
            statistics[tmp_concept] = dict(
                    families=[tmp_family],
                    doculects=[tmp_taxon],
                    words=[tmp_entry])
    for k in statistics:
        statistics[k]['familyOcc'] = len(set(statistics[k]['families']))
        statistics[k]['doculectOcc'] = len(set(statistics[k]['doculects']))
        statistics[k]['wordOcc'] = len(statistics[k]['words'])
        statistics[k]['families'] = sorted(set(statistics[k]['families']))
        statistics[k]['doculects'] = sorted(set(statistics[k]['doculects']))

    return statistics

def _get_colexifications_by_taxa(colexifications):
    
    colex = {}
    for c1,c2,t,entry in colexifications:
        try:
            colex[t] += [(c1,c2),(c2,c1)]
        except KeyError:
            colex[t] = [(c1,c2),(c2,c1)]
    for t in colex:
        colex[t] = set(colex[t])
    return colex

def _make_matrix(taxa, colex):
    """
    Take colexification data and use it to create a distance matrix.

    Note
    ----
    "colex" is a dictionary with taxon names as keys and colexification data in
    form of tuples of concepts, not necessarily ordered, in both directions, as
    values.
    """
    
    # calculate the matrix
    matrix = [[0 for i in range(len(colex))] for j in range(len(colex))]
    for i,t1 in enumerate(taxa):
        for j,t2 in enumerate(taxa):
            if i < j:
                intersection = colex[t1].intersection(colex[t2])
                union = colex[t1].union(colex[t2])

                dist = 1 - len(intersection) / len(union)
                
                matrix[i][j] = dist
                matrix[j][i] = dist
    return matrix

def _make_graph(colexifications, bipartite=False):
    """
    Return a graph-object from colexification data.
    """
    G = nx.Graph()

    if not bipartite:
        for c1,c2,t,f,entry in colexifications:
            try:
                G.edge[c1][c2]['families'] += [f]
                G.edge[c1][c2]['doculects'] += [t]
                G.edge[c1][c2]['words'] += [entry]
            except:
                G.add_node(c1, ntype='concept')
                G.add_node(c2, ntype='concept')
                G.add_edge(c1,c2, families=[f], doculects=[t], words=[entry])
        for a,b,d in G.edges(data=True):
            d['familyWeight'] = len(set(d['families']))
            d['wordWeight'] = len(d['words'])
            d['doculectWeight'] = len(set(d['doculects']))
            d['family'] = sorted(set(d['families']))
            d['doculects'] = sorted(set(d['doculects']))
            
    elif bipartite:
        idx = 1
        for c1,c2,t,f,entry in colexifications:
            try:
                G.edge[t+'.'+str(idx)][c1]['weight'] += 1
                G.edge[t+'.'+str(idx)][c2]['weight'] += 1
                idx += 1
            except:
                G.add_node(t+'.'+str(idx), ntype='word', entry=entry,
                        doculect=t, family=f)
                G.add_node(c1, ntype='concept')
                G.add_node(c2, ntype='concept')
                G.add_edge(t+'.'+str(idx),c1,weight=1)
                G.add_edge(t+'.'+str(idx),c2,weight=1)
                idx += 1
    
    return G

def colexification_network(wordlist, entry='ipa', concept='concept', 
        output='', filename='network', bipartite=False, **keywords):
    """
    Calculate a colexification network from a given wordlist object.

    Parameters
    ----------
    wordlist : ~lingpy.basic.wordlist.Wordlist
        The wordlist object containing the data.

    entry : str (default="ipa")
        The reference point for the language entry. We use "ipa" as a default.
    concept : str (default="concept")
        The reference point for the name of the row containing the concepts. We
        use "concept" as a default.
    output: str (default='')
        If output is set to "gml", the resulting network will be written to a
        textfile in GML format.

    Returns
    -------
    G : networkx.Graph
        A networkx.Graph object.

    
    """

    # get a list of the taxa
    taxa = wordlist.cols # XXX same as above, but we don't care in this stage

    # now, iterate over all concepts for each taxon and add the connections to
    # our network, which we now simply store as networkx graph for conveniency
    G = nx.Graph()

    colexifications = _get_colexifications(wordlist, entry, concept)
    stats = _get_statistics(wordlist, entry, concept)

    G = _make_graph(colexifications, bipartite=bipartite)

    # we should also add meta-data to the nodes in the graph
    for node,data in G.nodes(data=True):
        if data['ntype'] == 'concept':
            data.update(stats[node])

    if not output:
        return G
    
    if output == 'gml':

        for node,data in G.nodes(data=True):
            for k in data:
                if isinstance(data[k], list):
                        data[k] = '//'.join([str(x) for x in data[k]])
        for nA,nB,data in G.edges(data=True):
            for k in data:
                if isinstance(data[k], list):
                    data[k] = '//'.join([str(x) for x in data[k]])
<<<<<<< HEAD
        nx.write_gml(G, filename+'.gml')
        log.info("Data has been written to file {0}.".format(filename+'.gml'))
=======
        nx.write_gml(G, filename + '.gml')
        log.file_written(filename + '.gml')

>>>>>>> 5aaf80f6

def compare_colexifications(wordlist, entry='ipa', concept='concept'):
    """
    Compare colexification patterns for a given wordlist.
    """

    taxa = wordlist.cols
    colex = {}
    
    colexifications = _get_colexifications(wordlist, entry, concept)
    colex = _get_colexifications_by_taxa(colexifications)

    return _make_matrix(taxa, colex)

def partition_colexifications(G, weight='weight'):
    """
    Use a simple partition algorithm to cluster the nodes.
    """

    # check whether keyword "weight" is actually in the graph.
    if weight != 'weight':
        for a,b,c in G.edges(data=True):
            if 'weight' not in c:
                c['weight'] = c[weight]
                
    partition = community.best_partition(G)
    converted = {}
    for node in partition:
        try:
            converted[partition[node]] += [node]
        except KeyError:
            converted[partition[node]] = [node]

    return converted, partition

def evaluate_colexifications(G, weight='word_weight', outfile=None):
    """
    Function calculates most frequent colexifications in a wordlist.

    """

    # get edges first, sorted by degree
    edges = [(a,b,c[weight]) for a,b,c in sorted(
        G.edges(data=True), key=lambda x: x[2][weight])]

    # now get the degree for the nodes
    nodes = sorted(G.degree(weight=weight).items(), key=lambda x: x[1])

    if not outfile:
        return nodes,edges
<|MERGE_RESOLUTION|>--- conflicted
+++ resolved
@@ -1,29 +1,16 @@
 """
 Module offers methods to handle colexification patterns in wordlist objects.
 """
-<<<<<<< HEAD
 from .. import log
-=======
-from lingpy import log
-
->>>>>>> 5aaf80f6
+
 try:
     import networkx as nx
 except ImportError:
     log.missing_module('networkx')
-<<<<<<< HEAD
 try:
     import community
 except ImportError:
     log.missing_module('community') 
-=======
-
-try:
-    import community
-except ImportError:
-    log.missing_module('community')
-
->>>>>>> 5aaf80f6
 
 def _get_colexifications(wordlist, entry='ipa', concept='concept',
         family='family'):
@@ -38,11 +25,7 @@
     colexifications = []
     for taxon in taxa:
         
-<<<<<<< HEAD
-        log.info('Analyzing taxon {0}...'.format(taxon)) # XXX replace by log info
-=======
         log.info('Analyzing taxon {0}...'.format(taxon))
->>>>>>> 5aaf80f6
         
         tmp_idxs = wordlist.get_list(taxon=taxon, flat=True)
         tmp_family = wordlist[tmp_idxs[0], family]
@@ -237,14 +220,8 @@
             for k in data:
                 if isinstance(data[k], list):
                     data[k] = '//'.join([str(x) for x in data[k]])
-<<<<<<< HEAD
-        nx.write_gml(G, filename+'.gml')
-        log.info("Data has been written to file {0}.".format(filename+'.gml'))
-=======
         nx.write_gml(G, filename + '.gml')
         log.file_written(filename + '.gml')
-
->>>>>>> 5aaf80f6
 
 def compare_colexifications(wordlist, entry='ipa', concept='concept'):
     """
