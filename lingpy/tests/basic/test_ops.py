--- conflicted
+++ resolved
@@ -31,13 +31,9 @@
 
         stamp = 'test-stamp'
         out = self.tmp_path('test')
-<<<<<<< HEAD
-        wl2csv(self.wordlist.header, self.wordlist._data, filename=str(out))
-        wl2qlc(self.wordlist.header, self.wordlist._data, filename=str(out), stamp=stamp)
-=======
+
         wl2csv(self.wordlist.header, self.wordlist._data, filename=out.as_posix())
         wl2qlc(self.wordlist.header, self.wordlist._data, filename=out.as_posix(), stamp=stamp)
->>>>>>> d196d51c
         out = self.tmp_path('test.qlc')
         with out.open(encoding='utf8') as fp:
             self.assertTrue(fp.read().endswith(stamp))
