--- conflicted
+++ resolved
@@ -2,11 +2,6 @@
 appdirs
 networkx>=2.0,<2.2
 nose
-<<<<<<< HEAD
-clldutils==2.8.0
-csvw<=1.5.6
-=======
->>>>>>> 19454c81
 tqdm
 six
 mock
