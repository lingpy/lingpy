--- conflicted
+++ resolved
@@ -127,14 +127,12 @@
             'data/models/dvt_el/diacritics',
             'data/models/dvt_el/vowels',
             'data/models/dvt_el/tones',
-<<<<<<< HEAD
             'data/templates/*.html',
             'data/templates/*.js',
             'data/templates/*.css',
             'data/templates/*.tex',
-=======
             'data/swadesh/swadesh.qlc',
->>>>>>> 3b60b42b
         ]
     },
-    **extra)+    **extra
+    )