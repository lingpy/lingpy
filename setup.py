--- conflicted
+++ resolved
@@ -102,15 +102,11 @@
         'Programming Language :: Python :: 2.7',
         'Programming Language :: Python :: 3',
         'Programming Language :: Python :: 3.4',
-<<<<<<< HEAD
-        'Programming Language :: Python :: 3.6'
-=======
         'Programming Language :: Python :: 3.5',
         'Programming Language :: Python :: 3.6',
         'Programming Language :: Python :: 3.7',
         'Topic :: Scientific/Engineering',
         'Topic :: Text Processing :: Linguistic',
->>>>>>> d3120920
     ],
     url="http://lingpy.org",
     description="Python library for automatic tasks in historical linguistics",
